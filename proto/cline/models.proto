syntax = "proto3";

package cline;
import "cline/common.proto";
option java_package = "bot.cline.proto";
option java_multiple_files = true;

// Service for model-related operations
service ModelsService {
  // Fetches available models from Ollama
  rpc getOllamaModels(StringRequest) returns (StringArray);
  // Fetches available models from LM Studio
  rpc getLmStudioModels(StringRequest) returns (StringArray);
  // Fetches available models from VS Code LM API
  rpc getVsCodeLmModels(EmptyRequest) returns (VsCodeLmModelsArray);
  // Refreshes and returns OpenRouter models
  rpc refreshOpenRouterModels(EmptyRequest) returns (OpenRouterCompatibleModelInfo);
  // Refreshes and returns Hugging Face models
  rpc refreshHuggingFaceModels(EmptyRequest) returns (OpenRouterCompatibleModelInfo);
  // Refreshes and returns OpenAI models
  rpc refreshOpenAiModels(OpenAiModelsRequest) returns (StringArray);
  // Refreshes and returns Requesty models
  rpc refreshRequestyModels(EmptyRequest) returns (OpenRouterCompatibleModelInfo);
  // Subscribe to OpenRouter models updates
  rpc subscribeToOpenRouterModels(EmptyRequest) returns (stream OpenRouterCompatibleModelInfo);
  // Updates API configuration
  rpc updateApiConfigurationProto(UpdateApiConfigurationRequest) returns (Empty);
  // Refreshes and returns Groq models
  rpc refreshGroqModels(EmptyRequest) returns (OpenRouterCompatibleModelInfo);
  // Refreshes and returns Baseten models
  rpc refreshBasetenModels(EmptyRequest) returns (OpenRouterCompatibleModelInfo);
<<<<<<< HEAD
   // Fetches available models from SAP AI Core
  rpc getSapAiCoreModels(SapAiCoreModelsRequest) returns (SapAiCoreModelDeployments);
=======
  // Fetches available models from SAP AI Core
  rpc getSapAiCoreModels(SapAiCoreModelsRequest) returns (SapAiCoreModelsResponse);
>>>>>>> de035fce
}

// List of VS Code LM models
message VsCodeLmModelsArray {
  repeated LanguageModelChatSelector models = 1;
}

// Structure representing a language model chat selector
message LanguageModelChatSelector {
  optional string vendor = 1;
  optional string family = 2;
  optional string version = 3;
  optional string id = 4;
}

// Price tier for tiered pricing models
message PriceTier {
  int32 token_limit = 1;  // Upper limit (inclusive) of input tokens for this price
  double price = 2;       // Price per million tokens for this tier
}

// Thinking configuration for models that support thinking/reasoning
message ThinkingConfig {
  optional int32 max_budget = 1;                    // Max allowed thinking budget tokens
  optional double output_price = 2;                 // Output price per million tokens when budget > 0
  repeated PriceTier output_price_tiers = 3;        // Optional: Tiered output price when budget > 0
}

// Model tier for tiered pricing structures
message ModelTier {
  int32 context_window = 1;
  optional double input_price = 2;
  optional double output_price = 3;
  optional double cache_writes_price = 4;
  optional double cache_reads_price = 5;
}

// For OpenRouterCompatibleModelInfo structure in OpenRouterModels
message OpenRouterModelInfo {
  optional int32 max_tokens = 1;
  optional int32 context_window = 2;
  optional bool supports_images = 3;
  bool supports_prompt_cache = 4;
  optional double input_price = 5;
  optional double output_price = 6;
  optional double cache_writes_price = 7;
  optional double cache_reads_price = 8;
  optional string description = 9;
  optional ThinkingConfig thinking_config = 10;
  optional bool supports_global_endpoint = 11;
  repeated ModelTier tiers = 12;
}

// Shared response message for model information
message OpenRouterCompatibleModelInfo {
  map<string, OpenRouterModelInfo> models = 1;
}

// Request for fetching OpenAI models
message OpenAiModelsRequest {
  Metadata metadata = 1;
  string base_url = 2;
  string api_key = 3;
}

// SAP AI Core model with deployment information
message SapAiCoreModelDeployment {
  string model_name = 1;
  string deployment_id = 2;
}

// List of SAP AI Core model deployments
message SapAiCoreModelDeployments {
  repeated SapAiCoreModelDeployment deployments = 1;
}

// Request for fetching SAP AI Core models
message SapAiCoreModelsRequest {
  Metadata metadata = 1;
  string client_id = 2;
  string client_secret = 3;
  string base_url = 4;
  string token_url = 5;
  string resource_group = 6;
}

// Response for SAP AI Core models with orchestration availability
message SapAiCoreModelsResponse {
  repeated string model_names = 1;
  bool orchestration_available = 2;
}

// Request for updating API configuration
message UpdateApiConfigurationRequest {
  Metadata metadata = 1;
  ModelsApiConfiguration api_configuration = 2;
}

// API Provider enumeration
enum ApiProvider {
  ANTHROPIC = 0;
  OPENROUTER = 1;
  BEDROCK = 2;
  VERTEX = 3;
  OPENAI = 4;
  OLLAMA = 5;
  LMSTUDIO = 6;
  GEMINI = 7;
  OPENAI_NATIVE = 8;
  REQUESTY = 9;
  TOGETHER = 10;
  DEEPSEEK = 11;
  QWEN = 12;
  DOUBAO = 13;
  MISTRAL = 14;
  VSCODE_LM = 15;
  CLINE = 16;
  LITELLM = 17;
  NEBIUS = 18;
  FIREWORKS = 19;
  ASKSAGE = 20;
  XAI = 21;
  SAMBANOVA = 22;
  CEREBRAS = 23;
  GROQ = 24;
  SAPAICORE = 25;
  CLAUDE_CODE = 26;
  MOONSHOT = 27;
  HUGGINGFACE = 28;
  HUAWEI_CLOUD_MAAS = 29;
  BASETEN = 30;
}

// Model info for OpenAI-compatible models
message OpenAiCompatibleModelInfo {
  optional int32 max_tokens = 1;
  optional int32 context_window = 2;
  optional bool supports_images = 3;
  bool supports_prompt_cache = 4;
  optional double input_price = 5;
  optional double output_price = 6;
  optional ThinkingConfig thinking_config = 7;
  optional bool supports_global_endpoint = 8;
  optional double cache_writes_price = 9;
  optional double cache_reads_price = 10;
  optional string description = 11;
  repeated ModelTier tiers = 12;
  optional double temperature = 13;
  optional bool is_r1_format_required = 14;
}

// Model info for LiteLLM models
message LiteLLMModelInfo {
  optional int32 max_tokens = 1;
  optional int32 context_window = 2;
  optional bool supports_images = 3;
  bool supports_prompt_cache = 4;
  optional double input_price = 5;
  optional double output_price = 6;
  optional ThinkingConfig thinking_config = 7;
  optional bool supports_global_endpoint = 8;
  optional double cache_writes_price = 9;
  optional double cache_reads_price = 10;
  optional string description = 11;
  repeated ModelTier tiers = 12;
  optional double temperature = 13;
}

// Main ApiConfiguration message
message ModelsApiConfiguration {
  // Global configuration fields (not mode-specific)
  optional string api_key = 1;
  optional string cline_api_key = 2;
  optional string ulid = 3;
  optional string lite_llm_base_url = 4;
  optional string lite_llm_api_key = 5;
  optional bool lite_llm_use_prompt_cache = 6;
  map<string, string> open_ai_headers = 7;
  optional string anthropic_base_url = 8;
  optional string open_router_api_key = 9;
  optional string open_router_provider_sorting = 10;
  optional string aws_access_key = 11;
  optional string aws_secret_key = 12;
  optional string aws_session_token = 13;
  optional string aws_region = 14;
  optional bool aws_use_cross_region_inference = 15;
  optional bool aws_bedrock_use_prompt_cache = 16;
  optional bool aws_use_profile = 17;
  optional string aws_profile = 18;
  optional string aws_bedrock_endpoint = 19;
  optional string claude_code_path = 20;
  optional string vertex_project_id = 21;
  optional string vertex_region = 22;
  optional string open_ai_base_url = 23;
  optional string open_ai_api_key = 24;
  optional string ollama_base_url = 25;
  optional string ollama_api_options_ctx_num = 26;
  optional string lm_studio_base_url = 27;
  optional string gemini_api_key = 28;
  optional string gemini_base_url = 29;
  optional string open_ai_native_api_key = 30;
  optional string deep_seek_api_key = 31;
  optional string requesty_api_key = 32;
  optional string together_api_key = 33;
  optional string fireworks_api_key = 34;
  optional int32 fireworks_model_max_completion_tokens = 35;
  optional int32 fireworks_model_max_tokens = 36;
  optional string qwen_api_key = 37;
  optional string doubao_api_key = 38;
  optional string mistral_api_key = 39;
  optional string azure_api_version = 40;
  optional string qwen_api_line = 41;
  optional string nebius_api_key = 42;
  optional string asksage_api_url = 43;
  optional string asksage_api_key = 44;
  optional string xai_api_key = 45;
  optional string sambanova_api_key = 46;
  optional string cerebras_api_key = 47;
  optional int32 request_timeout_ms = 48;
  optional string sap_ai_core_client_id = 49;
  optional string sap_ai_core_client_secret = 50;
  optional string sap_ai_resource_group = 51;
  optional string sap_ai_core_token_url = 52;
  optional string sap_ai_core_base_url = 53;
  optional bool sap_ai_core_use_orchestration_mode = 54;
  optional string moonshot_api_key = 55;
  optional string moonshot_api_line = 56;
  optional string aws_authentication = 57;
  optional string aws_bedrock_api_key = 58;
  optional string cline_account_id = 59;
  optional string groq_api_key = 60;
  optional string hugging_face_api_key = 61;
  optional string huawei_cloud_maas_api_key = 62;
  optional string baseten_api_key = 63;
  optional string ollama_api_key = 64;

  // Plan mode configurations
  optional ApiProvider plan_mode_api_provider = 100;
  optional string plan_mode_api_model_id = 101;
  optional int32 plan_mode_thinking_budget_tokens = 102;
  optional string plan_mode_reasoning_effort = 103;
  optional LanguageModelChatSelector plan_mode_vs_code_lm_model_selector = 104;
  optional bool plan_mode_aws_bedrock_custom_selected = 105;
  optional string plan_mode_aws_bedrock_custom_model_base_id = 106;
  optional string plan_mode_open_router_model_id = 107;
  optional OpenRouterModelInfo plan_mode_open_router_model_info = 108;
  optional string plan_mode_open_ai_model_id = 109;
  optional OpenAiCompatibleModelInfo plan_mode_open_ai_model_info = 110;
  optional string plan_mode_ollama_model_id = 111;
  optional string plan_mode_lm_studio_model_id = 112;
  optional string plan_mode_lite_llm_model_id = 113;
  optional LiteLLMModelInfo plan_mode_lite_llm_model_info = 114;
  optional string plan_mode_requesty_model_id = 115;
  optional OpenRouterModelInfo plan_mode_requesty_model_info = 116;
  optional string plan_mode_together_model_id = 117;
  optional string plan_mode_fireworks_model_id = 118;
  optional string plan_mode_sap_ai_core_model_id = 119;
  optional string plan_mode_groq_model_id = 120;
  optional OpenRouterModelInfo plan_mode_groq_model_info = 121;
  optional string plan_mode_hugging_face_model_id = 122;
  optional OpenRouterModelInfo plan_mode_hugging_face_model_info = 123;
  optional string plan_mode_sap_ai_core_deployment_id = 124;
  optional string plan_mode_huawei_cloud_maas_model_id = 125;
  optional OpenRouterModelInfo plan_mode_huawei_cloud_maas_model_info = 126;
  optional string plan_mode_baseten_model_id = 127;
  optional OpenRouterModelInfo plan_mode_baseten_model_info = 128;

  // Act mode configurations
  optional ApiProvider act_mode_api_provider = 200;
  optional string act_mode_api_model_id = 201;
  optional int32 act_mode_thinking_budget_tokens = 202;
  optional string act_mode_reasoning_effort = 203;
  optional LanguageModelChatSelector act_mode_vs_code_lm_model_selector = 204;
  optional bool act_mode_aws_bedrock_custom_selected = 205;
  optional string act_mode_aws_bedrock_custom_model_base_id = 206;
  optional string act_mode_open_router_model_id = 207;
  optional OpenRouterModelInfo act_mode_open_router_model_info = 208;
  optional string act_mode_open_ai_model_id = 209;
  optional OpenAiCompatibleModelInfo act_mode_open_ai_model_info = 210;
  optional string act_mode_ollama_model_id = 211;
  optional string act_mode_lm_studio_model_id = 212;
  optional string act_mode_lite_llm_model_id = 213;
  optional LiteLLMModelInfo act_mode_lite_llm_model_info = 214;
  optional string act_mode_requesty_model_id = 215;
  optional OpenRouterModelInfo act_mode_requesty_model_info = 216;
  optional string act_mode_together_model_id = 217;
  optional string act_mode_fireworks_model_id = 218;
  optional string act_mode_sap_ai_core_model_id = 219;
  optional string act_mode_groq_model_id = 220;
  optional OpenRouterModelInfo act_mode_groq_model_info = 221;
  optional string act_mode_hugging_face_model_id = 222;
  optional OpenRouterModelInfo act_mode_hugging_face_model_info = 223;
  optional string act_mode_sap_ai_core_deployment_id = 224;
  optional string act_mode_huawei_cloud_maas_model_id = 225;
  optional OpenRouterModelInfo act_mode_huawei_cloud_maas_model_info = 226;
  optional string act_mode_baseten_model_id = 227;
  optional OpenRouterModelInfo act_mode_baseten_model_info = 228;

  repeated string favorited_model_ids = 300;
}<|MERGE_RESOLUTION|>--- conflicted
+++ resolved
@@ -29,13 +29,8 @@
   rpc refreshGroqModels(EmptyRequest) returns (OpenRouterCompatibleModelInfo);
   // Refreshes and returns Baseten models
   rpc refreshBasetenModels(EmptyRequest) returns (OpenRouterCompatibleModelInfo);
-<<<<<<< HEAD
-   // Fetches available models from SAP AI Core
-  rpc getSapAiCoreModels(SapAiCoreModelsRequest) returns (SapAiCoreModelDeployments);
-=======
   // Fetches available models from SAP AI Core
   rpc getSapAiCoreModels(SapAiCoreModelsRequest) returns (SapAiCoreModelsResponse);
->>>>>>> de035fce
 }
 
 // List of VS Code LM models
@@ -101,17 +96,6 @@
   string api_key = 3;
 }
 
-// SAP AI Core model with deployment information
-message SapAiCoreModelDeployment {
-  string model_name = 1;
-  string deployment_id = 2;
-}
-
-// List of SAP AI Core model deployments
-message SapAiCoreModelDeployments {
-  repeated SapAiCoreModelDeployment deployments = 1;
-}
-
 // Request for fetching SAP AI Core models
 message SapAiCoreModelsRequest {
   Metadata metadata = 1;
@@ -122,9 +106,16 @@
   string resource_group = 6;
 }
 
+// SAP AI Core model with deployment information
+message SapAiCoreModelDeployment {
+  string model_name = 1;
+  string deployment_id = 2;
+}
+
+
 // Response for SAP AI Core models with orchestration availability
 message SapAiCoreModelsResponse {
-  repeated string model_names = 1;
+  repeated SapAiCoreModelDeployment deployments = 1;
   bool orchestration_available = 2;
 }
 
