--- conflicted
+++ resolved
@@ -1,10 +1,7 @@
 import axios from "axios"
 import { Controller } from ".."
-<<<<<<< HEAD
-import { SapAiCoreModelsRequest, SapAiCoreModelDeployments, SapAiCoreModelDeployment } from "@/shared/proto/index.cline"
-=======
 import { SapAiCoreModelsRequest, SapAiCoreModelsResponse } from "@/shared/proto/cline/models"
->>>>>>> de035fce
+import { SapAiCoreModelDeployment } from "@shared/proto/index.cline"
 
 interface Token {
 	access_token: string
@@ -44,31 +41,19 @@
 }
 
 /**
-<<<<<<< HEAD
- * Fetches deployments from SAP AI Core
+ * Fetches deployments and orchestration availability from SAP AI Core deployments
  * @param accessToken Access token for authentication
  * @param baseUrl SAP AI Core base URL
  * @param resourceGroup SAP AI Core resource group
- * @returns Promise<Deployment[]> Array of running deployments
+ * @returns Promise<{deployments: Deployment[], orchestrationAvailable: boolean}> Deployments and orchestration availability
  */
-async function fetchAiCoreDeployments(accessToken: string, baseUrl: string, resourceGroup: string): Promise<Deployment[]> {
-	if (!accessToken) {
-		return [{ id: "notconfigured", name: "ai-core-not-configured" }]
-=======
- * Fetches model names and orchestration availability from SAP AI Core deployments
- * @param accessToken Access token for authentication
- * @param baseUrl SAP AI Core base URL
- * @param resourceGroup SAP AI Core resource group
- * @returns Promise<{modelNames: string[], orchestrationAvailable: boolean}> Model names and orchestration availability
- */
-async function fetchAiCoreModelsAndOrchestration(
+async function fetchAiCoreDeploymentsAndOrchestration(
 	accessToken: string,
 	baseUrl: string,
 	resourceGroup: string,
-): Promise<{ modelNames: string[]; orchestrationAvailable: boolean }> {
+): Promise<{ deployments: Deployment[]; orchestrationAvailable: boolean }> {
 	if (!accessToken) {
-		return { modelNames: ["ai-core-not-configured"], orchestrationAvailable: false }
->>>>>>> de035fce
+		return { deployments: [], orchestrationAvailable: false }
 	}
 
 	const headers = {
@@ -82,16 +67,16 @@
 
 	try {
 		const response = await axios.get(url, { headers })
-		const deployments = response.data.resources
+		const allDeployments = response.data.resources
 
 		// Filter running deployments
-		const runningDeployments = deployments.filter((deployment: any) => deployment.targetStatus === "RUNNING")
+		const runningDeployments = allDeployments.filter((deployment: any) => deployment.targetStatus === "RUNNING")
 
 		// Check for orchestration deployment
 		const orchestrationAvailable = runningDeployments.some((deployment: any) => deployment.scenarioId === "orchestration")
 
-		// Extract model names from deployments
-		const modelNames = runningDeployments
+		// Extract deployments with model names and IDs
+		const deployments = runningDeployments
 			.map((deployment: any) => {
 				const model = deployment.details?.resources?.backend_details?.model
 				if (!model?.name || !model?.version) {
@@ -102,13 +87,9 @@
 					name: `${model.name}:${model.version}`,
 				}
 			})
-<<<<<<< HEAD
 			.filter((deployment: any) => deployment !== null)
-=======
-			.filter((modelName: string | null) => modelName !== null)
 
-		return { modelNames, orchestrationAvailable }
->>>>>>> de035fce
+		return { deployments, orchestrationAvailable }
 	} catch (error) {
 		console.error("Error fetching deployments:", error)
 		throw new Error("Failed to fetch deployments")
@@ -119,27 +100,29 @@
  * Fetches available models from SAP AI Core deployments and orchestration availability
  * @param controller The controller instance
  * @param request The request containing SAP AI Core configuration
-<<<<<<< HEAD
- * @returns Array of model-deployment pairs
-=======
- * @returns SapAiCoreModelsResponse with model names and orchestration availability
->>>>>>> de035fce
+ * @returns SapAiCoreModelsResponse with deployments and orchestration availability
  */
 export async function getSapAiCoreModels(
 	controller: Controller,
 	request: SapAiCoreModelsRequest,
-<<<<<<< HEAD
-): Promise<SapAiCoreModelDeployments> {
+): Promise<SapAiCoreModelsResponse> {
 	try {
 		// Check if required configuration is provided
 		if (!request.clientId || !request.clientSecret || !request.baseUrl) {
-			// Return empty array if configuration is incomplete
-			return SapAiCoreModelDeployments.create({ deployments: [] })
+			// Return empty response if configuration is incomplete
+			return SapAiCoreModelsResponse.create({
+				deployments: [],
+				orchestrationAvailable: false,
+			})
 		}
 
-		// Direct authentication and deployment fetching
+		// Direct authentication and deployment/orchestration fetching
 		const token = await getToken(request.clientId, request.clientSecret, request.tokenUrl)
-		const deployments = await fetchAiCoreDeployments(token.access_token, request.baseUrl, request.resourceGroup)
+		const { deployments, orchestrationAvailable } = await fetchAiCoreDeploymentsAndOrchestration(
+			token.access_token,
+			request.baseUrl,
+			request.resourceGroup,
+		)
 
 		// Create model-deployment pairs
 		const modelDeployments = deployments
@@ -152,43 +135,15 @@
 			})
 			.sort((a, b) => a.modelName.localeCompare(b.modelName))
 
-		return SapAiCoreModelDeployments.create({ deployments: modelDeployments })
-	} catch (error) {
-		console.error("Error fetching SAP AI Core models:", error)
-		return SapAiCoreModelDeployments.create({ deployments: [] })
-=======
-): Promise<SapAiCoreModelsResponse> {
-	try {
-		// Check if required configuration is provided
-		if (!request.clientId || !request.clientSecret || !request.baseUrl) {
-			// Return empty response if configuration is incomplete
-			return SapAiCoreModelsResponse.create({
-				modelNames: [],
-				orchestrationAvailable: false,
-			})
-		}
-
-		// Direct authentication and model/orchestration fetching
-		const token = await getToken(request.clientId, request.clientSecret, request.tokenUrl)
-		const { modelNames, orchestrationAvailable } = await fetchAiCoreModelsAndOrchestration(
-			token.access_token,
-			request.baseUrl,
-			request.resourceGroup,
-		)
-
-		// Extract base model names (without version) and sort
-		const baseModelNames = modelNames.map((modelName: string) => modelName.split(":")[0].toLowerCase()).sort()
-
 		return SapAiCoreModelsResponse.create({
-			modelNames: baseModelNames,
+			deployments: modelDeployments,
 			orchestrationAvailable,
 		})
 	} catch (error) {
 		console.error("Error fetching SAP AI Core models:", error)
 		return SapAiCoreModelsResponse.create({
-			modelNames: [],
+			deployments: [],
 			orchestrationAvailable: false,
 		})
->>>>>>> de035fce
 	}
 }