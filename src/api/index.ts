import { Anthropic } from "@anthropic-ai/sdk"
import { ApiConfiguration, ModelInfo, QwenApiRegions } from "../shared/api"
import { AnthropicHandler } from "./providers/anthropic"
import { AwsBedrockHandler } from "./providers/bedrock"
import { OpenRouterHandler } from "./providers/openrouter"
import { VertexHandler } from "./providers/vertex"
import { OpenAiHandler } from "./providers/openai"
import { OllamaHandler } from "./providers/ollama"
import { LmStudioHandler } from "./providers/lmstudio"
import { GeminiHandler } from "./providers/gemini"
import { OpenAiNativeHandler } from "./providers/openai-native"
import { ApiStream, ApiStreamUsageChunk } from "./transform/stream"
import { DeepSeekHandler } from "./providers/deepseek"
import { RequestyHandler } from "./providers/requesty"
import { TogetherHandler } from "./providers/together"
import { NebiusHandler } from "./providers/nebius"
import { QwenHandler } from "./providers/qwen"
import { MistralHandler } from "./providers/mistral"
import { DoubaoHandler } from "./providers/doubao"
import { VsCodeLmHandler } from "./providers/vscode-lm"
import { ClineHandler } from "./providers/cline"
import { LiteLlmHandler } from "./providers/litellm"
import { FireworksHandler } from "./providers/fireworks"
import { AskSageHandler } from "./providers/asksage"
import { XAIHandler } from "./providers/xai"
import { SambanovaHandler } from "./providers/sambanova"
import { CerebrasHandler } from "./providers/cerebras"
import { SapAiCoreHandler } from "./providers/sapaicore"
import { ClaudeCodeHandler } from "./providers/claude-code"
import { MoonshotHandler } from "./providers/moonshot"
import { GroqHandler } from "./providers/groq"
import { Mode } from "@shared/storage/types"
import { HuggingFaceHandler } from "./providers/huggingface"
import { HuaweiCloudMaaSHandler } from "./providers/huawei-cloud-maas"
import { BasetenHandler } from "./providers/baseten"

export interface ApiHandler {
	createMessage(systemPrompt: string, messages: Anthropic.Messages.MessageParam[]): ApiStream
	getModel(): { id: string; info: ModelInfo }
	getApiStreamUsage?(): Promise<ApiStreamUsageChunk | undefined>
}

export interface SingleCompletionHandler {
	completePrompt(prompt: string): Promise<string>
}

function createHandlerForProvider(
	apiProvider: string | undefined,
	options: Omit<ApiConfiguration, "apiProvider">,
	mode: Mode,
): ApiHandler {
	switch (apiProvider) {
		case "anthropic":
			return new AnthropicHandler({
				apiKey: options.apiKey,
				anthropicBaseUrl: options.anthropicBaseUrl,
				apiModelId: mode === "plan" ? options.planModeApiModelId : options.actModeApiModelId,
				thinkingBudgetTokens:
					mode === "plan" ? options.planModeThinkingBudgetTokens : options.actModeThinkingBudgetTokens,
			})
		case "openrouter":
			return new OpenRouterHandler({
				openRouterApiKey: options.openRouterApiKey,
				openRouterModelId: mode === "plan" ? options.planModeOpenRouterModelId : options.actModeOpenRouterModelId,
				openRouterModelInfo: mode === "plan" ? options.planModeOpenRouterModelInfo : options.actModeOpenRouterModelInfo,
				openRouterProviderSorting: options.openRouterProviderSorting,
				reasoningEffort: mode === "plan" ? options.planModeReasoningEffort : options.actModeReasoningEffort,
				thinkingBudgetTokens:
					mode === "plan" ? options.planModeThinkingBudgetTokens : options.actModeThinkingBudgetTokens,
			})
		case "bedrock":
			return new AwsBedrockHandler({
				apiModelId: mode === "plan" ? options.planModeApiModelId : options.actModeApiModelId,
				awsAccessKey: options.awsAccessKey,
				awsSecretKey: options.awsSecretKey,
				awsSessionToken: options.awsSessionToken,
				awsRegion: options.awsRegion,
				awsAuthentication: options.awsAuthentication,
				awsBedrockApiKey: options.awsBedrockApiKey,
				awsUseCrossRegionInference: options.awsUseCrossRegionInference,
				awsBedrockUsePromptCache: options.awsBedrockUsePromptCache,
				awsUseProfile: options.awsUseProfile,
				awsProfile: options.awsProfile,
				awsBedrockEndpoint: options.awsBedrockEndpoint,
				awsBedrockCustomSelected:
					mode === "plan" ? options.planModeAwsBedrockCustomSelected : options.actModeAwsBedrockCustomSelected,
				awsBedrockCustomModelBaseId:
					mode === "plan" ? options.planModeAwsBedrockCustomModelBaseId : options.actModeAwsBedrockCustomModelBaseId,
				thinkingBudgetTokens:
					mode === "plan" ? options.planModeThinkingBudgetTokens : options.actModeThinkingBudgetTokens,
			})
		case "vertex":
			return new VertexHandler({
				vertexProjectId: options.vertexProjectId,
				vertexRegion: options.vertexRegion,
				apiModelId: mode === "plan" ? options.planModeApiModelId : options.actModeApiModelId,
				thinkingBudgetTokens:
					mode === "plan" ? options.planModeThinkingBudgetTokens : options.actModeThinkingBudgetTokens,
				geminiApiKey: options.geminiApiKey,
				geminiBaseUrl: options.geminiBaseUrl,
				ulid: options.ulid,
			})
		case "openai":
			return new OpenAiHandler({
				openAiApiKey: options.openAiApiKey,
				openAiBaseUrl: options.openAiBaseUrl,
				azureApiVersion: options.azureApiVersion,
				openAiHeaders: options.openAiHeaders,
				openAiModelId: mode === "plan" ? options.planModeOpenAiModelId : options.actModeOpenAiModelId,
				openAiModelInfo: mode === "plan" ? options.planModeOpenAiModelInfo : options.actModeOpenAiModelInfo,
				reasoningEffort: mode === "plan" ? options.planModeReasoningEffort : options.actModeReasoningEffort,
			})
		case "ollama":
			return new OllamaHandler({
				ollamaBaseUrl: options.ollamaBaseUrl,
				ollamaApiKey: options.ollamaApiKey,
				ollamaModelId: mode === "plan" ? options.planModeOllamaModelId : options.actModeOllamaModelId,
				ollamaApiOptionsCtxNum: options.ollamaApiOptionsCtxNum,
				requestTimeoutMs: options.requestTimeoutMs,
			})
		case "lmstudio":
			return new LmStudioHandler({
				lmStudioBaseUrl: options.lmStudioBaseUrl,
				lmStudioModelId: mode === "plan" ? options.planModeLmStudioModelId : options.actModeLmStudioModelId,
			})
		case "gemini":
			return new GeminiHandler({
				vertexProjectId: options.vertexProjectId,
				vertexRegion: options.vertexRegion,
				geminiApiKey: options.geminiApiKey,
				geminiBaseUrl: options.geminiBaseUrl,
				thinkingBudgetTokens:
					mode === "plan" ? options.planModeThinkingBudgetTokens : options.actModeThinkingBudgetTokens,
				apiModelId: mode === "plan" ? options.planModeApiModelId : options.actModeApiModelId,
				ulid: options.ulid,
			})
		case "openai-native":
			return new OpenAiNativeHandler({
				openAiNativeApiKey: options.openAiNativeApiKey,
				reasoningEffort: mode === "plan" ? options.planModeReasoningEffort : options.actModeReasoningEffort,
				apiModelId: mode === "plan" ? options.planModeApiModelId : options.actModeApiModelId,
			})
		case "deepseek":
			return new DeepSeekHandler({
				deepSeekApiKey: options.deepSeekApiKey,
				apiModelId: mode === "plan" ? options.planModeApiModelId : options.actModeApiModelId,
			})
		case "requesty":
			return new RequestyHandler({
				requestyApiKey: options.requestyApiKey,
				reasoningEffort: mode === "plan" ? options.planModeReasoningEffort : options.actModeReasoningEffort,
				thinkingBudgetTokens:
					mode === "plan" ? options.planModeThinkingBudgetTokens : options.actModeThinkingBudgetTokens,
				requestyModelId: mode === "plan" ? options.planModeRequestyModelId : options.actModeRequestyModelId,
				requestyModelInfo: mode === "plan" ? options.planModeRequestyModelInfo : options.actModeRequestyModelInfo,
			})
		case "fireworks":
			return new FireworksHandler({
				fireworksApiKey: options.fireworksApiKey,
				fireworksModelId: mode === "plan" ? options.planModeFireworksModelId : options.actModeFireworksModelId,
				fireworksModelMaxCompletionTokens: options.fireworksModelMaxCompletionTokens,
				fireworksModelMaxTokens: options.fireworksModelMaxTokens,
			})
		case "together":
			return new TogetherHandler({
				togetherApiKey: options.togetherApiKey,
				togetherModelId: mode === "plan" ? options.planModeTogetherModelId : options.actModeTogetherModelId,
			})
		case "qwen":
			return new QwenHandler({
				qwenApiKey: options.qwenApiKey,
				qwenApiLine:
					options.qwenApiLine === QwenApiRegions.INTERNATIONAL ? QwenApiRegions.INTERNATIONAL : QwenApiRegions.CHINA,
				apiModelId: mode === "plan" ? options.planModeApiModelId : options.actModeApiModelId,
				thinkingBudgetTokens:
					mode === "plan" ? options.planModeThinkingBudgetTokens : options.actModeThinkingBudgetTokens,
			})
		case "doubao":
			return new DoubaoHandler({
				doubaoApiKey: options.doubaoApiKey,
				apiModelId: mode === "plan" ? options.planModeApiModelId : options.actModeApiModelId,
			})
		case "mistral":
			return new MistralHandler({
				mistralApiKey: options.mistralApiKey,
				apiModelId: mode === "plan" ? options.planModeApiModelId : options.actModeApiModelId,
			})
		case "vscode-lm":
			return new VsCodeLmHandler({
				vsCodeLmModelSelector:
					mode === "plan" ? options.planModeVsCodeLmModelSelector : options.actModeVsCodeLmModelSelector,
			})
		case "cline":
			return new ClineHandler({
				clineAccountId: options.clineAccountId,
				ulid: options.ulid,
				reasoningEffort: mode === "plan" ? options.planModeReasoningEffort : options.actModeReasoningEffort,
				thinkingBudgetTokens:
					mode === "plan" ? options.planModeThinkingBudgetTokens : options.actModeThinkingBudgetTokens,
				openRouterProviderSorting: options.openRouterProviderSorting,
				openRouterModelId: mode === "plan" ? options.planModeOpenRouterModelId : options.actModeOpenRouterModelId,
				openRouterModelInfo: mode === "plan" ? options.planModeOpenRouterModelInfo : options.actModeOpenRouterModelInfo,
			})
		case "litellm":
			return new LiteLlmHandler({
				liteLlmApiKey: options.liteLlmApiKey,
				liteLlmBaseUrl: options.liteLlmBaseUrl,
				liteLlmModelId: mode === "plan" ? options.planModeLiteLlmModelId : options.actModeLiteLlmModelId,
				liteLlmModelInfo: mode === "plan" ? options.planModeLiteLlmModelInfo : options.actModeLiteLlmModelInfo,
				thinkingBudgetTokens:
					mode === "plan" ? options.planModeThinkingBudgetTokens : options.actModeThinkingBudgetTokens,
				liteLlmUsePromptCache: options.liteLlmUsePromptCache,
				ulid: options.ulid,
			})
		case "moonshot":
			return new MoonshotHandler({
				moonshotApiKey: options.moonshotApiKey,
				moonshotApiLine: options.moonshotApiLine,
				apiModelId: mode === "plan" ? options.planModeApiModelId : options.actModeApiModelId,
			})
		case "huggingface":
			return new HuggingFaceHandler({
				huggingFaceApiKey: options.huggingFaceApiKey,
				huggingFaceModelId: mode === "plan" ? options.planModeHuggingFaceModelId : options.actModeHuggingFaceModelId,
				huggingFaceModelInfo:
					mode === "plan" ? options.planModeHuggingFaceModelInfo : options.actModeHuggingFaceModelInfo,
			})
		case "nebius":
			return new NebiusHandler({
				nebiusApiKey: options.nebiusApiKey,
				apiModelId: mode === "plan" ? options.planModeApiModelId : options.actModeApiModelId,
			})
		case "asksage":
			return new AskSageHandler({
				asksageApiKey: options.asksageApiKey,
				asksageApiUrl: options.asksageApiUrl,
				apiModelId: mode === "plan" ? options.planModeApiModelId : options.actModeApiModelId,
			})
		case "xai":
			return new XAIHandler({
				xaiApiKey: options.xaiApiKey,
				reasoningEffort: mode === "plan" ? options.planModeReasoningEffort : options.actModeReasoningEffort,
				apiModelId: mode === "plan" ? options.planModeApiModelId : options.actModeApiModelId,
			})
		case "sambanova":
			return new SambanovaHandler({
				sambanovaApiKey: options.sambanovaApiKey,
				apiModelId: mode === "plan" ? options.planModeApiModelId : options.actModeApiModelId,
			})
		case "cerebras":
			return new CerebrasHandler({
				cerebrasApiKey: options.cerebrasApiKey,
				apiModelId: mode === "plan" ? options.planModeApiModelId : options.actModeApiModelId,
			})
		case "groq":
			return new GroqHandler({
				groqApiKey: options.groqApiKey,
				groqModelId: mode === "plan" ? options.planModeGroqModelId : options.actModeGroqModelId,
				groqModelInfo: mode === "plan" ? options.planModeGroqModelInfo : options.actModeGroqModelInfo,
				apiModelId: mode === "plan" ? options.planModeApiModelId : options.actModeApiModelId,
			})
		case "baseten":
			return new BasetenHandler({
				basetenApiKey: options.basetenApiKey,
				basetenModelId: mode === "plan" ? options.planModeBasetenModelId : options.actModeBasetenModelId,
				basetenModelInfo: mode === "plan" ? options.planModeBasetenModelInfo : options.actModeBasetenModelInfo,
				apiModelId: mode === "plan" ? options.planModeApiModelId : options.actModeApiModelId,
			})
		case "sapaicore":
			return new SapAiCoreHandler({
				sapAiCoreClientId: options.sapAiCoreClientId,
				sapAiCoreClientSecret: options.sapAiCoreClientSecret,
				sapAiCoreTokenUrl: options.sapAiCoreTokenUrl,
				sapAiResourceGroup: options.sapAiResourceGroup,
				sapAiCoreBaseUrl: options.sapAiCoreBaseUrl,
				apiModelId: mode === "plan" ? options.planModeApiModelId : options.actModeApiModelId,
				thinkingBudgetTokens:
					mode === "plan" ? options.planModeThinkingBudgetTokens : options.actModeThinkingBudgetTokens,
<<<<<<< HEAD
				sapAiCoreDeploymentId:
					mode === "plan" ? options.planModeSapAiCoreDeploymentId : options.actModeSapAiCoreDeploymentId,
=======
				sapAiCoreUseOrchestrationMode: options.sapAiCoreUseOrchestrationMode,
>>>>>>> de035fce
			})
		case "claude-code":
			return new ClaudeCodeHandler({
				claudeCodePath: options.claudeCodePath,
				apiModelId: mode === "plan" ? options.planModeApiModelId : options.actModeApiModelId,
				thinkingBudgetTokens:
					mode === "plan" ? options.planModeThinkingBudgetTokens : options.actModeThinkingBudgetTokens,
			})
		case "huawei-cloud-maas":
			return new HuaweiCloudMaaSHandler({
				huaweiCloudMaasApiKey: options.huaweiCloudMaasApiKey,
				huaweiCloudMaasModelId:
					mode === "plan" ? options.planModeHuaweiCloudMaasModelId : options.actModeHuaweiCloudMaasModelId,
				huaweiCloudMaasModelInfo:
					mode === "plan" ? options.planModeHuaweiCloudMaasModelInfo : options.actModeHuaweiCloudMaasModelInfo,
			})
		default:
			return new AnthropicHandler({
				apiKey: options.apiKey,
				anthropicBaseUrl: options.anthropicBaseUrl,
				apiModelId: mode === "plan" ? options.planModeApiModelId : options.actModeApiModelId,
				thinkingBudgetTokens:
					mode === "plan" ? options.planModeThinkingBudgetTokens : options.actModeThinkingBudgetTokens,
			})
	}
}

export function buildApiHandler(configuration: ApiConfiguration, mode: Mode): ApiHandler {
	const { planModeApiProvider, actModeApiProvider, ...options } = configuration

	const apiProvider = mode === "plan" ? planModeApiProvider : actModeApiProvider

	// Validate thinking budget tokens against model's maxTokens to prevent API errors
	// wrapped in a try-catch for safety, but this should never throw
	try {
		const thinkingBudgetTokens = mode === "plan" ? options.planModeThinkingBudgetTokens : options.actModeThinkingBudgetTokens
		if (thinkingBudgetTokens && thinkingBudgetTokens > 0) {
			const handler = createHandlerForProvider(apiProvider, options, mode)

			const modelInfo = handler.getModel().info
			if (modelInfo.maxTokens && thinkingBudgetTokens > modelInfo.maxTokens) {
				const clippedValue = modelInfo.maxTokens - 1
				if (mode === "plan") {
					options.planModeThinkingBudgetTokens = clippedValue
				} else {
					options.actModeThinkingBudgetTokens = clippedValue
				}
			} else {
				return handler // don't rebuild unless its necessary
			}
		}
	} catch (error) {
		console.error("buildApiHandler error:", error)
	}

	return createHandlerForProvider(apiProvider, options, mode)
}<|MERGE_RESOLUTION|>--- conflicted
+++ resolved
@@ -276,12 +276,8 @@
 				apiModelId: mode === "plan" ? options.planModeApiModelId : options.actModeApiModelId,
 				thinkingBudgetTokens:
 					mode === "plan" ? options.planModeThinkingBudgetTokens : options.actModeThinkingBudgetTokens,
-<<<<<<< HEAD
-				sapAiCoreDeploymentId:
-					mode === "plan" ? options.planModeSapAiCoreDeploymentId : options.actModeSapAiCoreDeploymentId,
-=======
 				sapAiCoreUseOrchestrationMode: options.sapAiCoreUseOrchestrationMode,
->>>>>>> de035fce
+				deploymentId: mode === "plan" ? options.planModeSapAiCoreDeploymentId : options.actModeSapAiCoreDeploymentId,
 			})
 		case "claude-code":
 			return new ClaudeCodeHandler({
