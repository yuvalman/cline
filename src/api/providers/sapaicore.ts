import { Anthropic } from "@anthropic-ai/sdk"
import axios from "axios"
import OpenAI from "openai"
import { ApiHandler } from "../"
import { ModelInfo, sapAiCoreDefaultModelId, SapAiCoreModelId, sapAiCoreModels } from "../../shared/api"
import { convertToOpenAiMessages } from "../transform/openai-format"
import { ApiStream } from "../transform/stream"
<<<<<<< HEAD
import { SapAiCoreModelsRequest, SapAiCoreModelDeployment } from "../../shared/proto/index.cline"
=======
import {
	type Message as BedrockMessage,
	type ContentBlock as BedrockContentBlock,
	ConversationRole as BedrockConversationRole,
} from "@aws-sdk/client-bedrock-runtime"
>>>>>>> 984d5e7e

interface SapAiCoreHandlerOptions {
	sapAiCoreClientId?: string
	sapAiCoreClientSecret?: string
	sapAiCoreTokenUrl?: string
	sapAiResourceGroup?: string
	sapAiCoreBaseUrl?: string
	apiModelId?: string
<<<<<<< HEAD
	sapAiCoreDeploymentId?: string
}

=======
	thinkingBudgetTokens?: number
}

interface Deployment {
	id: string
	name: string
}
interface Token {
	access_token: string
	expires_in: number
	scope: string
	jti: string
	token_type: string
	expires_at: number
}

// Bedrock namespace containing caching-related functions
namespace Bedrock {
	// Define cache point type for AWS Bedrock
	interface CachePointContentBlock {
		cachePoint: {
			type: "default"
		}
	}

	// Define types for supported content types
	type SupportedContentType = "text" | "image" | "thinking"

	interface ContentItem {
		type: SupportedContentType
		text?: string
		source?: {
			data: string | Buffer | Uint8Array
			media_type?: string
		}
	}

	/**
	 * Prepares system messages with optional caching support
	 */
	export function prepareSystemMessages(systemPrompt: string, enableCaching: boolean): any[] | undefined {
		if (!systemPrompt) {
			return undefined
		}

		if (enableCaching) {
			return [{ text: systemPrompt }, { cachePoint: { type: "default" } }]
		}

		return [{ text: systemPrompt }]
	}

	/**
	 * Applies cache control to messages for prompt caching using AWS Bedrock's cachePoint system
	 * AWS Bedrock uses cachePoint objects instead of Anthropic's cache_control approach
	 */
	export function applyCacheControlToMessages(
		messages: BedrockMessage[],
		lastUserMsgIndex: number,
		secondLastMsgUserIndex: number,
	): BedrockMessage[] {
		return messages.map((message, index) => {
			// Add cachePoint to the last user message and second-to-last user message
			if (index === lastUserMsgIndex || index === secondLastMsgUserIndex) {
				// Clone the message to avoid modifying the original
				const messageWithCache = { ...message }

				if (messageWithCache.content && Array.isArray(messageWithCache.content)) {
					// Add cachePoint to the end of the content array
					messageWithCache.content = [
						...messageWithCache.content,
						{
							cachePoint: {
								type: "default",
							},
						} as CachePointContentBlock, // Properly typed cache point for AWS SDK
					]
				}

				return messageWithCache
			}

			return message
		})
	}

	/**
	 * Formats messages for models using the Converse API specification
	 * Used by both Anthropic and Nova models to avoid code duplication
	 */
	export function formatMessagesForConverseAPI(messages: Anthropic.Messages.MessageParam[]): BedrockMessage[] {
		return messages.map((message) => {
			// Determine role (user or assistant)
			const role = message.role === "user" ? BedrockConversationRole.USER : BedrockConversationRole.ASSISTANT

			// Process content based on type
			let content: BedrockContentBlock[] = []

			if (typeof message.content === "string") {
				// Simple text content
				content = [{ text: message.content }]
			} else if (Array.isArray(message.content)) {
				// Convert Anthropic content format to Converse API content format
				const processedContent = message.content
					.map((item) => {
						// Text content
						if (item.type === "text") {
							return { text: item.text }
						}

						// Image content
						if (item.type === "image") {
							return processImageContent(item)
						}

						// Log unsupported content types for debugging
						console.warn(`Unsupported content type: ${(item as ContentItem).type}`)
						return null
					})
					.filter((item): item is BedrockContentBlock => item !== null)

				content = processedContent
			}

			// Return formatted message
			return {
				role,
				content,
			}
		})
	}

	/**
	 * Processes image content with proper error handling and user notification
	 */
	function processImageContent(item: any): BedrockContentBlock | null {
		let imageData: Uint8Array
		let format: "png" | "jpeg" | "gif" | "webp" = "jpeg" // default format

		// Extract format from media_type if available
		if (item.source.media_type) {
			// Extract format from media_type (e.g., "image/jpeg" -> "jpeg")
			const formatMatch = item.source.media_type.match(/image\/(\w+)/)
			if (formatMatch && formatMatch[1]) {
				const extractedFormat = formatMatch[1]
				// Ensure format is one of the allowed values
				if (["png", "jpeg", "gif", "webp"].includes(extractedFormat)) {
					format = extractedFormat as "png" | "jpeg" | "gif" | "webp"
				}
			}
		}

		// Get image data with improved error handling
		try {
			if (typeof item.source.data === "string") {
				// Handle base64 encoded data
				const base64Data = item.source.data.replace(/^data:image\/\w+;base64,/, "")
				imageData = new Uint8Array(Buffer.from(base64Data, "base64"))
			} else if (item.source.data && typeof item.source.data === "object") {
				// Try to convert to Uint8Array
				imageData = new Uint8Array(Buffer.from(item.source.data as Buffer | Uint8Array))
			} else {
				throw new Error("Unsupported image data format")
			}

			return {
				image: {
					format,
					source: {
						bytes: imageData,
					},
				},
			}
		} catch (error) {
			console.error("Failed to process image content:", error)
			// Return a text content indicating the error instead of null
			// This ensures users are aware of the issue
			return {
				text: `[ERROR: Failed to process image - ${error instanceof Error ? error.message : "Unknown error"}]`,
			}
		}
	}
}

// Gemini namespace containing caching-related functions and types
namespace Gemini {
	/**
	 * Process Gemini streaming response with enhanced thinking content support and caching awareness
	 */
	export function processStreamChunk(data: any): {
		text?: string
		reasoning?: string
		usageMetadata?: {
			promptTokenCount?: number
			candidatesTokenCount?: number
			thoughtsTokenCount?: number
			cachedContentTokenCount?: number
		}
	} {
		const result: ReturnType<typeof processStreamChunk> = {}

		// Handle thinking content from Gemini's response
		const candidateForThoughts = data?.candidates?.[0]
		const partsForThoughts = candidateForThoughts?.content?.parts
		let thoughts = ""

		if (partsForThoughts) {
			for (const part of partsForThoughts) {
				const { thought, text } = part
				if (thought && text) {
					thoughts += text + "\n"
				}
			}
		}

		if (thoughts.trim() !== "") {
			result.reasoning = thoughts.trim()
		}

		// Handle regular text content
		if (data.text) {
			result.text = data.text
		}

		// Handle content parts for non-thought text
		if (data.candidates && data.candidates[0]?.content?.parts) {
			let nonThoughtText = ""
			for (const part of data.candidates[0].content.parts) {
				if (part.text && !part.thought) {
					nonThoughtText += part.text
				}
			}
			if (nonThoughtText && !result.text) {
				result.text = nonThoughtText
			}
		}

		// Handle usage metadata with caching support
		if (data.usageMetadata) {
			result.usageMetadata = {
				promptTokenCount: data.usageMetadata.promptTokenCount,
				candidatesTokenCount: data.usageMetadata.candidatesTokenCount,
				thoughtsTokenCount: data.usageMetadata.thoughtsTokenCount,
				cachedContentTokenCount: data.usageMetadata.cachedContentTokenCount,
			}
		}

		return result
	}

	function convertAnthropicMessageToGemini(message: Anthropic.Messages.MessageParam) {
		const role = message.role === "assistant" ? "model" : "user"
		const parts = []

		if (typeof message.content === "string") {
			parts.push({ text: message.content })
		} else if (Array.isArray(message.content)) {
			for (const block of message.content) {
				if (block.type === "text") {
					parts.push({ text: block.text })
				} else if (block.type === "image") {
					parts.push({
						inlineData: {
							mimeType: block.source.media_type,
							data: block.source.data,
						},
					})
				}
			}
		}

		return { role, parts }
	}

	/**
	 * Prepare Gemini request payload with thinking configuration and implicit caching support
	 */
	export function prepareRequestPayload(
		systemPrompt: string,
		messages: Anthropic.Messages.MessageParam[],
		model: { id: SapAiCoreModelId; info: ModelInfo },
		thinkingBudgetTokens?: number,
	): any {
		const contents = messages.map(convertAnthropicMessageToGemini)

		const payload = {
			contents,
			systemInstruction: {
				parts: [
					{
						text: systemPrompt,
					},
				],
			},
			generationConfig: {
				maxOutputTokens: model.info.maxTokens,
				temperature: 0.0,
			},
		}

		// Add thinking config if the model supports it and budget is provided
		const thinkingBudget = thinkingBudgetTokens ?? 0
		const maxBudget = model.info.thinkingConfig?.maxBudget ?? 0

		if (thinkingBudget > 0 && model.info.thinkingConfig) {
			// Add thinking configuration to the payload
			;(payload as any).thinkingConfig = {
				thinkingBudget: thinkingBudget,
				includeThoughts: true,
			}
		}

		return payload
	}
}

>>>>>>> 984d5e7e
export class SapAiCoreHandler implements ApiHandler {
	private options: SapAiCoreHandlerOptions

	constructor(options: SapAiCoreHandlerOptions) {
		this.options = options
	}

	private async getToken(): Promise<string> {
		const payload = {
			grant_type: "client_credentials",
			client_id: this.options.sapAiCoreClientId || "",
			client_secret: this.options.sapAiCoreClientSecret || "",
		}

		const tokenUrl = (this.options.sapAiCoreTokenUrl || "").replace(/\/+$/, "") + "/oauth/token"
		const response = await axios.post(tokenUrl, payload, {
			headers: { "Content-Type": "application/x-www-form-urlencoded" },
		})
		return response.data.access_token
	}

	async *createMessage(systemPrompt: string, messages: Anthropic.Messages.MessageParam[]): ApiStream {
		const token = await this.getToken()
		const headers = {
			Authorization: `Bearer ${token}`,
			"AI-Resource-Group": this.options.sapAiResourceGroup || "default",
			"Content-Type": "application/json",
			"AI-Client-Type": "Cline",
		}

		const model = this.getModel()
		const deploymentId = this.options.sapAiCoreDeploymentId

		if (!deploymentId) {
			throw new Error("SAP AI Core deployment ID is required but not provided")
		}

		const anthropicModels = [
			"anthropic--claude-4-sonnet",
			"anthropic--claude-4-opus",
			"anthropic--claude-3.7-sonnet",
			"anthropic--claude-3.5-sonnet",
			"anthropic--claude-3-sonnet",
			"anthropic--claude-3-haiku",
			"anthropic--claude-3-opus",
		]

		const openAIModels = [
			"gpt-4o",
			"gpt-4",
			"gpt-4o-mini",
			"o1",
			"gpt-4.1",
			"gpt-4.1-nano",
			"gpt-5",
			"gpt-5-nano",
			"gpt-5-mini",
			"o3-mini",
			"o3",
			"o4-mini",
		]

		const geminiModels = ["gemini-2.5-flash", "gemini-2.5-pro"]

		let url: string
		let payload: any
		if (anthropicModels.includes(model.id)) {
			url = `${this.options.sapAiCoreBaseUrl}/v2/inference/deployments/${deploymentId}/invoke-with-response-stream`

			// Format messages for Converse API. Note that the Invoke API has
			// the same format for messages as the Converse API.
			const formattedMessages = Bedrock.formatMessagesForConverseAPI(messages)

			// Get message indices for caching
			const userMsgIndices = messages.reduce(
				(acc, msg, index) => (msg.role === "user" ? [...acc, index] : acc),
				[] as number[],
			)
			const lastUserMsgIndex = userMsgIndices[userMsgIndices.length - 1] ?? -1
			const secondLastMsgUserIndex = userMsgIndices[userMsgIndices.length - 2] ?? -1

			if (
				model.id === "anthropic--claude-4-sonnet" ||
				model.id === "anthropic--claude-4-opus" ||
				model.id === "anthropic--claude-3.7-sonnet"
			) {
				// Use converse-stream endpoint with caching support
				url = `${this.options.sapAiCoreBaseUrl}/v2/inference/deployments/${deploymentId}/converse-stream`

				// Apply caching controls to messages (enabled by default)
				const messagesWithCache = Bedrock.applyCacheControlToMessages(
					formattedMessages,
					lastUserMsgIndex,
					secondLastMsgUserIndex,
				)

				// Prepare system message with caching support (enabled by default)
				const systemMessages = Bedrock.prepareSystemMessages(systemPrompt, true)

				payload = {
					inferenceConfig: {
						maxTokens: model.info.maxTokens,
						temperature: 0.0,
					},
					system: systemMessages,
					messages: messagesWithCache,
				}
			} else {
				// Use invoke-with-response-stream endpoint
				// TODO: add caching support using Anthropic-native cache_control blocks
				payload = {
					max_tokens: model.info.maxTokens,
					system: systemPrompt,
					messages,
					anthropic_version: "bedrock-2023-05-31",
				}
			}
		} else if (openAIModels.includes(model.id)) {
			let openAiMessages: OpenAI.Chat.ChatCompletionMessageParam[] = [
				{ role: "system", content: systemPrompt },
				...convertToOpenAiMessages(messages),
			]

			url = `${this.options.sapAiCoreBaseUrl}/v2/inference/deployments/${deploymentId}/chat/completions?api-version=2024-12-01-preview`
			payload = {
				stream: true,
				messages: openAiMessages,
				max_tokens: model.info.maxTokens,
				temperature: 0.0,
				frequency_penalty: 0,
				presence_penalty: 0,
				stop: null,
				stream_options: { include_usage: true },
			}

			if (["o1", "o3-mini", "o3", "o4-mini", "gpt-5", "gpt-5-nano", "gpt-5-mini"].includes(model.id)) {
				delete payload.max_tokens
				delete payload.temperature
			}

			if (model.id === "o3-mini") {
				delete payload.stream
				delete payload.stream_options
			}
		} else if (geminiModels.includes(model.id)) {
			url = `${this.options.sapAiCoreBaseUrl}/v2/inference/deployments/${deploymentId}/models/${model.id}:streamGenerateContent`
			payload = Gemini.prepareRequestPayload(systemPrompt, messages, model, this.options.thinkingBudgetTokens)
		} else {
			throw new Error(`Unsupported model: ${model.id}`)
		}

		try {
			const response = await axios.post(url, JSON.stringify(payload, null, 2), {
				headers,
				responseType: "stream",
			})

			if (model.id === "o3-mini") {
				const response = await axios.post(url, JSON.stringify(payload, null, 2), { headers })

				// Yield the usage information
				if (response.data.usage) {
					yield {
						type: "usage",
						inputTokens: response.data.usage.prompt_tokens,
						outputTokens: response.data.usage.completion_tokens,
					}
				}

				// Yield the content
				if (response.data.choices && response.data.choices.length > 0) {
					yield {
						type: "text",
						text: response.data.choices[0].message.content,
					}
				}

				// Final usage yield
				if (response.data.usage) {
					yield {
						type: "usage",
						inputTokens: response.data.usage.prompt_tokens,
						outputTokens: response.data.usage.completion_tokens,
					}
				}
			} else if (openAIModels.includes(model.id)) {
				yield* this.streamCompletionGPT(response.data, model)
			} else if (
				model.id === "anthropic--claude-4-sonnet" ||
				model.id === "anthropic--claude-4-opus" ||
				model.id === "anthropic--claude-3.7-sonnet"
			) {
				yield* this.streamCompletionSonnet37(response.data, model)
			} else if (geminiModels.includes(model.id)) {
				yield* this.streamCompletionGemini(response.data, model)
			} else {
				yield* this.streamCompletion(response.data, model)
			}
		} catch (error) {
			if (error.response) {
				// The request was made and the server responded with a status code
				// that falls out of the range of 2xx
				console.error("Error status:", error.response.status)
				console.error("Error data:", error.response.data)
				console.error("Error headers:", error.response.headers)

				if (error.response.status === 404) {
					console.error("404 Error reason:", error.response.data)
					throw new Error(`404 Not Found: ${error.response.data}`)
				}
			} else if (error.request) {
				// The request was made but no response was received
				console.error("Error request:", error.request)
				throw new Error("No response received from server")
			} else {
				// Something happened in setting up the request that triggered an Error
				console.error("Error message:", error.message)
				throw new Error(`Error setting up request: ${error.message}`)
			}

			throw new Error("Failed to create message")
		}
	}

	private async *streamCompletion(
		stream: any,
		model: { id: SapAiCoreModelId; info: ModelInfo },
	): AsyncGenerator<any, void, unknown> {
		let usage = { input_tokens: 0, output_tokens: 0 }

		try {
			for await (const chunk of stream) {
				const lines = chunk.toString().split("\n").filter(Boolean)
				for (const line of lines) {
					if (line.startsWith("data: ")) {
						const jsonData = line.slice(6)
						try {
							const data = JSON.parse(jsonData)
							if (data.type === "message_start") {
								usage.input_tokens = data.message.usage.input_tokens
								yield {
									type: "usage",
									inputTokens: usage.input_tokens,
									outputTokens: usage.output_tokens,
								}
							} else if (data.type === "content_block_start" || data.type === "content_block_delta") {
								const contentBlock = data.type === "content_block_start" ? data.content_block : data.delta

								if (contentBlock.type === "text" || contentBlock.type === "text_delta") {
									yield {
										type: "text",
										text: contentBlock.text || "",
									}
								}
							} else if (data.type === "message_delta") {
								if (data.usage) {
									usage.output_tokens = data.usage.output_tokens
									yield {
										type: "usage",
										inputTokens: 0,
										outputTokens: data.usage.output_tokens,
									}
								}
							}
						} catch (error) {
							console.error("Failed to parse JSON data:", error)
						}
					}
				}
			}
		} catch (error) {
			console.error("Error streaming completion:", error)
			throw error
		}
	}

	private async *streamCompletionSonnet37(
		stream: any,
		model: { id: SapAiCoreModelId; info: ModelInfo },
	): AsyncGenerator<any, void, unknown> {
		function toStrictJson(str: string): string {
			// Wrap it in parentheses so JS will treat it as an expression
			const obj = new Function("return " + str)()
			return JSON.stringify(obj)
		}

		let usage = { input_tokens: 0, output_tokens: 0 }

		try {
			// Iterate over the stream and process each chunk
			for await (const chunk of stream) {
				const lines = chunk.toString().split("\n").filter(Boolean)

				for (const line of lines) {
					if (line.startsWith("data: ")) {
						const jsonData = line.slice(6)

						try {
							// Parse the incoming JSON data from the stream
							const data = JSON.parse(toStrictJson(jsonData))

							// Handle metadata (token usage)
							if (data.metadata?.usage) {
								let inputTokens = data.metadata.usage.inputTokens || 0
								const outputTokens = data.metadata.usage.outputTokens || 0

								// calibrate input token
								const totalTokens = data.metadata.usage.totalTokens || 0
								const cacheReadInputTokens = data.metadata.usage.cacheReadInputTokens || 0
								const cacheWriteOutputTokens = data.metadata.usage.cacheWriteOutputTokens || 0
								if (inputTokens + outputTokens + cacheReadInputTokens + cacheWriteOutputTokens !== totalTokens) {
									inputTokens = totalTokens - outputTokens - cacheReadInputTokens - cacheWriteOutputTokens
								}

								yield {
									type: "usage",
									inputTokens,
									outputTokens,
								}
							}

							// Handle content block delta (text generation)
							if (data.contentBlockDelta) {
								if (data.contentBlockDelta?.delta?.text) {
									yield {
										type: "text",
										text: data.contentBlockDelta.delta.text,
									}
								}

								// Handle reasoning content if present
								if (data.contentBlockDelta?.delta?.reasoningContent?.text) {
									yield {
										type: "reasoning",
										reasoning: data.contentBlockDelta.delta.reasoningContent.text,
									}
								}
							}
						} catch (error) {
							console.error("Failed to parse JSON data:", error)
							yield {
								type: "text",
								text: `[ERROR] Failed to parse response data: ${error instanceof Error ? error.message : String(error)}`,
							}
						}
					}
				}
			}
		} catch (error) {
			console.error("Error streaming completion:", error)
			yield {
				type: "text",
				text: `[ERROR] Failed to process stream: ${error instanceof Error ? error.message : String(error)}`,
			}
		}
	}

	private async *streamCompletionGPT(
		stream: any,
		model: { id: SapAiCoreModelId; info: ModelInfo },
	): AsyncGenerator<any, void, unknown> {
		let currentContent = ""
		let inputTokens = 0
		let outputTokens = 0

		try {
			for await (const chunk of stream) {
				const lines = chunk.toString().split("\n").filter(Boolean)
				for (const line of lines) {
					if (line.trim() === "data: [DONE]") {
						// End of stream, yield final usage
						yield {
							type: "usage",
							inputTokens,
							outputTokens,
						}
						return
					}

					if (line.startsWith("data: ")) {
						const jsonData = line.slice(6)
						try {
							const data = JSON.parse(jsonData)

							if (data.choices && data.choices.length > 0) {
								const choice = data.choices[0]
								if (choice.delta && choice.delta.content) {
									yield {
										type: "text",
										text: choice.delta.content,
									}
									currentContent += choice.delta.content
								}
							}

							// Handle usage information
							if (data.usage) {
								inputTokens = data.usage.prompt_tokens || inputTokens
								outputTokens = data.usage.completion_tokens || outputTokens
								yield {
									type: "usage",
									inputTokens,
									outputTokens,
								}
							}

							if (data.choices?.[0]?.finish_reason === "stop") {
								// Final usage yield, if not already provided
								if (!data.usage) {
									yield {
										type: "usage",
										inputTokens,
										outputTokens,
									}
								}
							}
						} catch (error) {
							console.error("Failed to parse GPT JSON data:", error)
						}
					}
				}
			}
		} catch (error) {
			console.error("Error streaming GPT completion:", error)
			throw error
		}
	}

	private async *streamCompletionGemini(
		stream: any,
		model: { id: SapAiCoreModelId; info: ModelInfo },
	): AsyncGenerator<any, void, unknown> {
		let promptTokens = 0
		let outputTokens = 0
		let cacheReadTokens = 0
		let thoughtsTokenCount = 0

		try {
			for await (const chunk of stream) {
				const lines = chunk.toString().split("\n").filter(Boolean)
				for (const line of lines) {
					if (line.startsWith("data: ")) {
						const jsonData = line.slice(6)
						try {
							const data = JSON.parse(jsonData)

							// Use Gemini namespace to process the chunk
							const processed = Gemini.processStreamChunk(data)

							// Yield reasoning if present
							if (processed.reasoning) {
								yield {
									type: "reasoning",
									reasoning: processed.reasoning,
								}
							}

							// Yield text if present
							if (processed.text) {
								yield {
									type: "text",
									text: processed.text,
								}
							}

							if (processed.usageMetadata) {
								promptTokens = processed.usageMetadata.promptTokenCount ?? promptTokens
								outputTokens = processed.usageMetadata.candidatesTokenCount ?? outputTokens
								thoughtsTokenCount = processed.usageMetadata.thoughtsTokenCount ?? thoughtsTokenCount
								cacheReadTokens = processed.usageMetadata.cachedContentTokenCount ?? cacheReadTokens

								yield {
									type: "usage",
									inputTokens: promptTokens - cacheReadTokens,
									outputTokens,
									thoughtsTokenCount,
									cacheReadTokens,
									cacheWriteTokens: 0,
								}
							}
						} catch (error) {
							console.error("Failed to parse Gemini JSON data:", error)
						}
					}
				}
			}
		} catch (error) {
			console.error("Error streaming Gemini completion:", error)
			throw error
		}
	}

	createUserReadableRequest(
		userContent: Array<
			Anthropic.TextBlockParam | Anthropic.ImageBlockParam | Anthropic.ToolUseBlockParam | Anthropic.ToolResultBlockParam
		>,
	): any {
		return {
			model: this.getModel().id,
			max_tokens: this.getModel().info.maxTokens,
			system: "(see SYSTEM_PROMPT in src/ClaudeDev.ts)",
			messages: [{ conversation_history: "..." }, { role: "user", content: userContent }],
			tools: "(see tools in src/ClaudeDev.ts)",
			tool_choice: { type: "auto" },
		}
	}

	getModel(): { id: SapAiCoreModelId; info: ModelInfo } {
		const modelId = this.options.apiModelId
		if (modelId && modelId in sapAiCoreModels) {
			const id = modelId as SapAiCoreModelId
			return { id, info: sapAiCoreModels[id] }
		}
		return { id: sapAiCoreDefaultModelId, info: sapAiCoreModels[sapAiCoreDefaultModelId] }
	}
}<|MERGE_RESOLUTION|>--- conflicted
+++ resolved
@@ -5,15 +5,12 @@
 import { ModelInfo, sapAiCoreDefaultModelId, SapAiCoreModelId, sapAiCoreModels } from "../../shared/api"
 import { convertToOpenAiMessages } from "../transform/openai-format"
 import { ApiStream } from "../transform/stream"
-<<<<<<< HEAD
-import { SapAiCoreModelsRequest, SapAiCoreModelDeployment } from "../../shared/proto/index.cline"
-=======
 import {
 	type Message as BedrockMessage,
 	type ContentBlock as BedrockContentBlock,
 	ConversationRole as BedrockConversationRole,
 } from "@aws-sdk/client-bedrock-runtime"
->>>>>>> 984d5e7e
+import { SapAiCoreModelsRequest, SapAiCoreModelDeployment } from "../../shared/proto/index.cline"
 
 interface SapAiCoreHandlerOptions {
 	sapAiCoreClientId?: string
@@ -22,12 +19,8 @@
 	sapAiResourceGroup?: string
 	sapAiCoreBaseUrl?: string
 	apiModelId?: string
-<<<<<<< HEAD
+	thinkingBudgetTokens?: number
 	sapAiCoreDeploymentId?: string
-}
-
-=======
-	thinkingBudgetTokens?: number
 }
 
 interface Deployment {
@@ -343,7 +336,6 @@
 	}
 }
 
->>>>>>> 984d5e7e
 export class SapAiCoreHandler implements ApiHandler {
 	private options: SapAiCoreHandlerOptions
 
