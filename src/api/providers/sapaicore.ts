--- conflicted
+++ resolved
@@ -19,11 +19,8 @@
 	sapAiResourceGroup?: string
 	sapAiCoreBaseUrl?: string
 	apiModelId?: string
-<<<<<<< HEAD
 	sapAiCoreUseOrchestrationMode?: boolean
-=======
 	thinkingBudgetTokens?: number
->>>>>>> 4cbb8cec
 }
 
 interface Deployment {
@@ -428,48 +425,12 @@
 		return deployment.id
 	}
 
-	private async getOrchestrationDeploymentUrl(): Promise<string> {
-		const token = await this.getToken()
-		const headers = {
-			Authorization: `Bearer ${token}`,
-			"AI-Resource-Group": this.options.sapAiResourceGroup || "default",
-			"Content-Type": "application/json",
-			"AI-Client-Type": "Cline",
-		}
-
-		const url = `${this.options.sapAiCoreBaseUrl}/v2/lm/deployments`
-
-		try {
-			const response = await axios.get(url, { headers })
-			const deployments = response.data.resources
-
-			// Find deployment with configurationName: "defaultOrchestrationConfig"
-			const orchestrationDeployment = deployments.find(
-				(deployment: any) => deployment.configurationName === "defaultOrchestrationConfig",
-			)
-
-			if (!orchestrationDeployment) {
-				throw new Error("No orchestration deployment found with configurationName 'defaultOrchestrationConfig'")
-			}
-
-			if (!orchestrationDeployment.deploymentUrl) {
-				throw new Error("Orchestration deployment found but deploymentUrl is missing")
-			}
-
-			return orchestrationDeployment.deploymentUrl
-		} catch (error) {
-			console.error("Error fetching orchestration deployment:", error)
-			throw new Error("Failed to fetch orchestration deployment URL")
-		}
-	}
-
 	private hasDeploymentForModel(modelId: string): boolean {
 		return this.deployments?.some((d) => d.name.split(":")[0].toLowerCase() === modelId.split(":")[0].toLowerCase()) ?? false
 	}
 
 	async *createMessage(systemPrompt: string, messages: Anthropic.Messages.MessageParam[]): ApiStream {
 		if (this.options.sapAiCoreUseOrchestrationMode ?? true) {
-			// yield* this.createMessageWithOrchestrationAPI(systemPrompt, messages)
 			yield* this.createMessageWithOrchestration(systemPrompt, messages)
 		} else {
 			yield* this.createMessageWithDeployments(systemPrompt, messages)
@@ -498,84 +459,11 @@
 		process.env["AICORE_SERVICE_KEY"] = JSON.stringify(aiCoreServiceCredentials)
 	}
 
-	private async *createMessageWithOrchestrationAPI(
-		systemPrompt: string,
-		messages: Anthropic.Messages.MessageParam[],
-	): ApiStream {
-		try {
-			const model = this.getModel()
-			const deploymentUrl = await this.getOrchestrationDeploymentUrl()
-
-			// Use the deploymentUrl directly as provided by SAP AI Core
-			const url = `${deploymentUrl}/completion`
-
-			// Convert messages to SAP's templating format
-			const { template, inputParams } = this.convertToSAPOrchestrationFormat(systemPrompt, messages)
-
-			const payload = {
-				orchestration_config: {
-					stream: true,
-					module_configurations: {
-						llm_module_config: {
-							model_name: model.id,
-							model_params: {
-								max_tokens: model.info.maxTokens,
-								temperature: 0.0,
-								frequency_penalty: 0,
-								presence_penalty: 0,
-							},
-							model_version: "latest",
-						},
-						templating_module_config: {
-							template: template,
-						},
-					},
-				},
-				input_params: inputParams,
-			}
-
-			const token = await this.getToken()
-			const headers: Record<string, string> = {
-				Authorization: `Bearer ${token}`,
-				"AI-Resource-Group": this.options.sapAiResourceGroup || "default",
-				"Content-Type": "application/json",
-				"AI-Client-Type": "Cline",
-			}
-
-			// Add Accept header for Claude models
-			const claudeModels = [
-				"anthropic--claude-4-sonnet",
-				"anthropic--claude-4-opus",
-				"anthropic--claude-3.7-sonnet",
-				"anthropic--claude-3.5-sonnet",
-				"anthropic--claude-3-sonnet",
-				"anthropic--claude-3-haiku",
-				"anthropic--claude-3-opus",
-			]
-
-			if (claudeModels.includes(model.id)) {
-				headers["Accept"] = "application/vnd.amazon.eventstream"
-			}
-
-			const response = await axios.post(url, JSON.stringify(payload), {
-				headers,
-				responseType: "stream",
-			})
-
-			yield* this.streamOrchestrationCompletion(response.data, model)
-		} catch (error) {
-			console.error("Error in SAP orchestration mode:", error)
-			console.log("Error details:", error.stack)
-			throw error
-		}
-	}
-
 	private async *createMessageWithOrchestration(systemPrompt: string, messages: Anthropic.Messages.MessageParam[]): ApiStream {
 		try {
 			// Set up AI Core environment variable for service binding
 			this.setupAiCoreEnvVariable()
 			const model = this.getModel()
-			model.info.maxTokens
 
 			// Define the LLM to be used by the Orchestration pipeline
 			const llm: LlmModuleConfig = {
@@ -601,68 +489,35 @@
 			const response = await orchestrationClient.stream({
 				messages: sapMessages,
 			})
-			// const model = this.getModel()
-
-			// const jsonConfig = JSON.stringify({
-			// "module_configurations": {
-			// 	"llm_module_config": {
-			// 	"model_name": model.id,
-			// 	"model_params": {
-			// 		"max_tokens": 4000,
-			// 		"temperature": 0.1
+
+			for await (const chunk of response.stream.toContentStream()) {
+				yield { type: "text", text: chunk }
+			}
+
+			const tokenUsage = response.getTokenUsage()
+			if (tokenUsage) {
+				yield {
+					type: "usage",
+					inputTokens: tokenUsage.prompt_tokens || 0,
+					outputTokens: tokenUsage.completion_tokens || 0,
+				}
+			}
+			// for await (const chunk of response.stream) {
+			// 	const deltaContent = chunk.getDeltaContent()
+			// 	if (deltaContent) {
+			// 		yield { type: "text", text: deltaContent }
 			// 	}
-			// 	},
-			// 	"templating_module_config": {
-			// 	"template": [
-			// 		{
-			// 		"role": "user",
-			// 		"content": "{{?input}}"
+
+			// 	// Handle usage information
+			// 	const usage = chunk.getTokenUsage()
+			// 	if (usage) {
+			// 		yield {
+			// 			type: "usage",
+			// 			inputTokens: usage.prompt_tokens || 0,
+			// 			outputTokens: usage.completion_tokens || 0,
 			// 		}
-			// 	]
 			// 	}
 			// }
-			// })
-
-			// const orchestrationClient = new OrchestrationClient(
-			// jsonConfig,
-			// { resourceGroup: this.options.sapAiResourceGroup || "default" }
-			// )
-
-			// const sapMessages = this.convertMessageParamToSAPMessages(messages)
-
-			// const response = await orchestrationClient.stream({
-			// 	messages: sapMessages,
-			// inputParams: { input: "Tell me a funny story." }
-			// })
-
-			// for await (const chunk of response.stream.toContentStream()) {
-			// 	yield { type: "text", text: chunk }
-			// }
-
-			// const tokenUsage = response.getTokenUsage()
-			// if (tokenUsage) {
-			// 	yield {
-			// 		type: "usage",
-			// 		inputTokens: tokenUsage.prompt_tokens || 0,
-			// 		outputTokens: tokenUsage.completion_tokens || 0,
-			// 	}
-			// }
-			for await (const chunk of response.stream) {
-				const deltaContent = chunk.getDeltaContent()
-				if (deltaContent) {
-					yield { type: "text", text: deltaContent }
-				}
-
-				// Handle usage information
-				const usage = chunk.getTokenUsage()
-				if (usage) {
-					yield {
-						type: "usage",
-						inputTokens: usage.prompt_tokens || 0,
-						outputTokens: usage.completion_tokens || 0,
-					}
-				}
-			}
 		} catch (error) {
 			console.error("Error in SAP orchestration mode:", error)
 			console.log("Error details:", error.stack)
@@ -1137,97 +992,6 @@
 		}
 	}
 
-	private async *streamOrchestrationCompletion(
-		stream: any,
-		model: { id: SapAiCoreModelId; info: ModelInfo },
-	): AsyncGenerator<any, void, unknown> {
-		let isFirstChunk = true
-
-		try {
-			for await (const chunk of stream) {
-				const lines = chunk.toString().split("\n").filter(Boolean)
-
-				for (const line of lines) {
-					if (line.trim() === "data: [DONE]") {
-						return
-					}
-
-					if (line.startsWith("data: ")) {
-						const jsonData = line.slice(6).trim()
-
-						// Skip empty or incomplete data
-						if (!jsonData || jsonData === "[DONE]") {
-							continue
-						}
-
-						try {
-							const data = JSON.parse(jsonData)
-
-							// Handle errors
-							if (data.code && data.message) {
-								throw new Error(`Orchestration error ${data.code}: ${data.message}`)
-							}
-
-							// Skip first chunk (contains pre-LLM module results)
-							if (isFirstChunk) {
-								isFirstChunk = false
-								continue
-							}
-
-							// Extract LLM content from orchestration_result
-							const choice = data.orchestration_result?.choices?.[0]
-							if (choice?.delta?.content) {
-								yield {
-									type: "text",
-									text: choice.delta.content,
-								}
-							}
-
-							// Handle completion and usage
-							if (choice?.finish_reason === "stop") {
-								const llmResult = data.module_results?.llm
-								if (llmResult?.usage) {
-									yield {
-										type: "usage",
-										inputTokens: llmResult.usage.prompt_tokens || 0,
-										outputTokens: llmResult.usage.completion_tokens || 0,
-									}
-								}
-							}
-						} catch (error) {
-							console.error("Failed to parse orchestration JSON:", error)
-							console.error("Raw line:", line)
-							console.error("JSON data length:", jsonData.length)
-							console.error("JSON data preview:", jsonData.substring(0, 200) + "...")
-
-							// Try to identify the issue
-							if (jsonData.includes('"') && !jsonData.endsWith('"')) {
-								console.error("Likely cause: Unterminated string in streaming chunk")
-							}
-
-							// Check for common JSON parsing issues
-							if (error instanceof SyntaxError) {
-								if (error.message.includes("Unterminated string")) {
-									console.error(
-										"Detected unterminated string - this is likely due to streaming chunk boundaries",
-									)
-								} else if (error.message.includes("Unexpected token")) {
-									console.error("Detected unexpected token - JSON may be malformed or truncated")
-								}
-							}
-
-							// Continue processing other chunks instead of failing completely
-							continue
-						}
-					}
-				}
-			}
-		} catch (error) {
-			console.error("Error streaming orchestration completion:", error)
-			throw error
-		}
-	}
-
 	createUserReadableRequest(
 		userContent: Array<
 			Anthropic.TextBlockParam | Anthropic.ImageBlockParam | Anthropic.ToolUseBlockParam | Anthropic.ToolResultBlockParam
@@ -1251,163 +1015,8 @@
 		}
 		return { id: sapAiCoreDefaultModelId, info: sapAiCoreModels[sapAiCoreDefaultModelId] }
 	}
-<<<<<<< HEAD
-
-	private getValidImageFormat(mediaType: string): string {
-		const format = mediaType.split("/")[1]?.toLowerCase()
-		const validFormats = ["png", "jpeg", "gif", "webp"]
-
-		if (validFormats.includes(format)) {
-			return format
-		}
-		throw new Error(`Unsupported image format: ${format}`)
-	}
-
-	private convertToGeminiFormat(systemPrompt: string, messages: Anthropic.Messages.MessageParam[]) {
-		const contents = messages.map(this.convertAnthropicMessageToGemini)
-
-		const payload = {
-			contents,
-			systemInstruction: {
-				parts: [
-					{
-						text: systemPrompt,
-					},
-				],
-			},
-			generationConfig: {
-				maxOutputTokens: this.getModel().info.maxTokens,
-				temperature: 0.0,
-			},
-		}
-
-		return payload
-	}
-
-	private convertAnthropicMessageToGemini(message: Anthropic.Messages.MessageParam) {
-		const role = message.role === "assistant" ? "model" : "user"
-		const parts = []
-
-		if (typeof message.content === "string") {
-			parts.push({ text: message.content })
-		} else if (Array.isArray(message.content)) {
-			for (const block of message.content) {
-				if (block.type === "text") {
-					parts.push({ text: block.text })
-				} else if (block.type === "image") {
-					parts.push({
-						inlineData: {
-							mimeType: block.source.media_type,
-							data: block.source.data,
-						},
-					})
-				}
-			}
-		}
-
-		return { role, parts }
-	}
-	private formatAnthropicMessages(messages: Anthropic.Messages.MessageParam[]): any[] {
-		return messages.map((m) => {
-			const contentBlocks: any[] = []
-
-			if (typeof m.content === "string") {
-				contentBlocks.push({ text: m.content })
-			} else if (Array.isArray(m.content)) {
-				for (const block of m.content) {
-					if (block.type === "text") {
-						if (!block.text) {
-							throw new Error('Text block is missing the "text" field.')
-						}
-						contentBlocks.push({ text: block.text })
-					} else if (block.type === "image") {
-						if (!block.source) {
-							throw new Error('Image block is missing the "source" field.')
-						}
-
-						const { type, media_type, data } = block.source
-
-						if (!type || !media_type || !data) {
-							throw new Error('Image source must have "type", "media_type", and "data" fields.')
-						}
-
-						if (type !== "base64") {
-							throw new Error(`Unsupported image source type: ${type}. Only "base64" is supported.`)
-						}
-
-						const format = this.getValidImageFormat(media_type)
-
-						contentBlocks.push({
-							image: {
-								format,
-								source: {
-									bytes: data,
-								},
-							},
-						})
-					} else {
-						throw new Error(`Unsupported content block type: ${block.type}`)
-					}
-				}
-			} else {
-				throw new Error("Unsupported content format.")
-			}
-
-			return {
-				role: m.role,
-				content: contentBlocks,
-			}
-		})
-	}
-
 	private convertMessageParamToSAPMessages(messages: Anthropic.Messages.MessageParam[]): ChatMessages {
 		// Use the existing OpenAI converter since the logic is identical
 		return convertToOpenAiMessages(messages) as ChatMessages
 	}
-
-	private convertToSAPOrchestrationFormat(
-		systemPrompt: string,
-		messages: Anthropic.Messages.MessageParam[],
-	): { template: any[]; inputParams: Record<string, any> } {
-		// Convert messages to a single conversation string for SAP's templating system
-		let conversationText = ""
-
-		for (const message of messages) {
-			const role = message.role === "assistant" ? "Assistant" : "User"
-			let content = ""
-
-			if (typeof message.content === "string") {
-				content = message.content
-			} else if (Array.isArray(message.content)) {
-				// Extract text content from blocks, ignoring images and other types for now
-				content = message.content
-					.filter((block) => block.type === "text")
-					.map((block) => (block as any).text)
-					.join("\n")
-			}
-
-			conversationText += `${role}: ${content}\n\n`
-		}
-
-		// Create template with system prompt and conversation
-		const template = [
-			{
-				role: "system",
-				content: systemPrompt,
-			},
-			{
-				role: "user",
-				content: "{{?conversation}}",
-			},
-		]
-
-		// Input parameters for the template
-		const inputParams = {
-			conversation: conversationText.trim(),
-		}
-
-		return { template, inputParams }
-	}
-=======
->>>>>>> 4cbb8cec
 }