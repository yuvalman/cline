import { useState, useCallback, useEffect } from "react"
import { VSCodeLink, VSCodeCheckbox } from "@vscode/webview-ui-toolkit/react"
import { DebouncedTextField } from "../common/DebouncedTextField"
import { ModelInfoView } from "../common/ModelInfoView"
import { normalizeApiConfiguration } from "../utils/providerUtils"
import { useApiConfigurationHandlers } from "../utils/useApiConfigurationHandlers"
import { useExtensionState } from "@/context/ExtensionStateContext"
import { Mode } from "@shared/storage/types"
import { ModelsServiceClient } from "@/services/grpc-client"
import { SapAiCoreModelsRequest, SapAiCoreModelDeployment } from "@shared/proto/index.cline"
import SapAiCoreModelPicker from "../SapAiCoreModelPicker"
/**
 * Props for the SapAiCoreProvider component
 */
interface SapAiCoreProviderProps {
	showModelOptions: boolean
	isPopup?: boolean
	currentMode: Mode
}

/**
 * The SAP AI Core provider configuration component
 */
export const SapAiCoreProvider = ({ showModelOptions, isPopup, currentMode }: SapAiCoreProviderProps) => {
	const { apiConfiguration, planActSeparateModelsSetting } = useExtensionState()
	const { handleFieldChange, handleModeFieldChange, handleModeFieldsChange } = useApiConfigurationHandlers()

	// Handle orchestration checkbox change
	const handleOrchestrationChange = async (checked: boolean) => {
		await handleFieldChange("sapAiCoreUseOrchestrationMode", checked)
	}

	const { selectedModelId, selectedModelInfo } = normalizeApiConfiguration(apiConfiguration, currentMode)

	// State for dynamic model fetching
<<<<<<< HEAD
	const [sapAiCoreDeployedDeployments, setSapAiCoreDeployedDeployments] = useState<SapAiCoreModelDeployment[]>([])
=======
	const [deployedModelsArray, setDeployedModelsArray] = useState<string[]>([])
	const [orchestrationAvailable, setOrchestrationAvailable] = useState<boolean>(false)
	const [hasCheckedOrchestration, setHasCheckedOrchestration] = useState<boolean>(false)
>>>>>>> de035fce
	const [isLoadingModels, setIsLoadingModels] = useState(false)
	const [modelError, setModelError] = useState<string | null>(null)

	// Check if all required credentials are available
	const hasRequiredCredentials =
		apiConfiguration?.sapAiCoreClientId &&
		apiConfiguration?.sapAiCoreClientSecret &&
		apiConfiguration?.sapAiCoreBaseUrl &&
		apiConfiguration?.sapAiCoreTokenUrl &&
		apiConfiguration?.sapAiResourceGroup

	// Function to fetch SAP AI Core models
	const fetchSapAiCoreModels = useCallback(async () => {
		if (!hasRequiredCredentials) {
<<<<<<< HEAD
			setSapAiCoreDeployedDeployments([])
=======
			setDeployedModelsArray([])
			setOrchestrationAvailable(false)
			setHasCheckedOrchestration(false)
>>>>>>> de035fce
			return
		}

		setIsLoadingModels(true)
		setModelError(null)

		try {
			const response = await ModelsServiceClient.getSapAiCoreModels(
				SapAiCoreModelsRequest.create({
					clientId: apiConfiguration.sapAiCoreClientId,
					clientSecret: apiConfiguration.sapAiCoreClientSecret,
					baseUrl: apiConfiguration.sapAiCoreBaseUrl,
					tokenUrl: apiConfiguration.sapAiCoreTokenUrl,
					resourceGroup: apiConfiguration.sapAiResourceGroup,
				}),
			)

<<<<<<< HEAD
			if (response && response.deployments) {
				setSapAiCoreDeployedDeployments(response.deployments)
			} else {
				setSapAiCoreDeployedDeployments([])
=======
			if (response) {
				setDeployedModelsArray(response.modelNames || [])
				setOrchestrationAvailable(response.orchestrationAvailable || false)
				setHasCheckedOrchestration(true)
			} else {
				setDeployedModelsArray([])
				setOrchestrationAvailable(false)
				setHasCheckedOrchestration(true)
>>>>>>> de035fce
			}
		} catch (error) {
			console.error("Error fetching SAP AI Core models:", error)
			setModelError("Failed to fetch models. Please check your configuration.")
<<<<<<< HEAD
			setSapAiCoreDeployedDeployments([])
=======
			setDeployedModelsArray([])
			setOrchestrationAvailable(false)
			setHasCheckedOrchestration(true)
>>>>>>> de035fce
		} finally {
			setIsLoadingModels(false)
		}
	}, [
		apiConfiguration?.sapAiCoreClientId,
		apiConfiguration?.sapAiCoreClientSecret,
		apiConfiguration?.sapAiCoreBaseUrl,
		apiConfiguration?.sapAiCoreTokenUrl,
		apiConfiguration?.sapAiResourceGroup,
	])

	// Fetch models when configuration changes
	useEffect(() => {
		if (showModelOptions && hasRequiredCredentials) {
			fetchSapAiCoreModels()
		}
	}, [showModelOptions, hasRequiredCredentials, fetchSapAiCoreModels])

	// Handle automatic disabling of orchestration mode when not available
	useEffect(() => {
		if (hasCheckedOrchestration && !orchestrationAvailable && apiConfiguration?.sapAiCoreUseOrchestrationMode) {
			handleFieldChange("sapAiCoreUseOrchestrationMode", false)
		}
	}, [hasCheckedOrchestration, orchestrationAvailable, apiConfiguration?.sapAiCoreUseOrchestrationMode, handleFieldChange])

	// Handle model selection
	const handleModelChange = useCallback(
		(modelId: string, deploymentId: string) => {
			// Update both model ID and deployment ID atomically
			handleModeFieldsChange(
				{
					modelId: { plan: "planModeApiModelId", act: "actModeApiModelId" },
					deploymentId: { plan: "planModeSapAiCoreDeploymentId", act: "actModeSapAiCoreDeploymentId" },
				},
				{ modelId, deploymentId },
				currentMode,
			)
		},
		[handleModeFieldsChange, currentMode],
	)

	return (
		<div className="flex flex-col gap-1.5">
			<DebouncedTextField
				initialValue={apiConfiguration?.sapAiCoreClientId || ""}
				onChange={(value) => handleFieldChange("sapAiCoreClientId", value)}
				style={{ width: "100%" }}
				type="password"
				placeholder="Enter AI Core Client Id...">
				<span className="font-medium">AI Core Client Id</span>
			</DebouncedTextField>
			{apiConfiguration?.sapAiCoreClientId && (
				<p className="text-xs text-[var(--vscode-descriptionForeground)]">
					Client Id is set. To change it, please re-enter the value.
				</p>
			)}

			<DebouncedTextField
				initialValue={apiConfiguration?.sapAiCoreClientSecret || ""}
				onChange={(value) => handleFieldChange("sapAiCoreClientSecret", value)}
				style={{ width: "100%" }}
				type="password"
				placeholder="Enter AI Core Client Secret...">
				<span className="font-medium">AI Core Client Secret</span>
			</DebouncedTextField>
			{apiConfiguration?.sapAiCoreClientSecret && (
				<p className="text-xs text-[var(--vscode-descriptionForeground)]">
					Client Secret is set. To change it, please re-enter the value.
				</p>
			)}

			<DebouncedTextField
				initialValue={apiConfiguration?.sapAiCoreBaseUrl || ""}
				onChange={(value) => handleFieldChange("sapAiCoreBaseUrl", value)}
				style={{ width: "100%" }}
				placeholder="Enter AI Core Base URL...">
				<span className="font-medium">AI Core Base URL</span>
			</DebouncedTextField>

			<DebouncedTextField
				initialValue={apiConfiguration?.sapAiCoreTokenUrl || ""}
				onChange={(value) => handleFieldChange("sapAiCoreTokenUrl", value)}
				style={{ width: "100%" }}
				placeholder="Enter AI Core Auth URL...">
				<span className="font-medium">AI Core Auth URL</span>
			</DebouncedTextField>

			<DebouncedTextField
				initialValue={apiConfiguration?.sapAiResourceGroup || ""}
				onChange={(value) => handleFieldChange("sapAiResourceGroup", value)}
				style={{ width: "100%" }}
				placeholder="Enter AI Core Resource Group...">
				<span className="font-medium">AI Core Resource Group</span>
			</DebouncedTextField>

			<p className="text-xs mt-[5px] text-[var(--vscode-descriptionForeground)]">
				These credentials are stored locally and only used to make API requests from this extension.
				<VSCodeLink
					href="https://help.sap.com/docs/sap-ai-core/sap-ai-core-service-guide/access-sap-ai-core-via-api"
					className="inline">
					You can find more information about SAP AI Core API access here.
				</VSCodeLink>
			</p>

			{orchestrationAvailable && (
				<div className="flex flex-col gap-2.5 mt-[15px]">
					<div className="flex items-center gap-2">
						<VSCodeCheckbox
							checked={apiConfiguration?.sapAiCoreUseOrchestrationMode ?? true}
							onChange={(e) => handleOrchestrationChange((e.target as HTMLInputElement).checked)}
							aria-label="Orchestration Mode"
						/>
						<span className="font-medium">Orchestration Mode</span>
					</div>

					<p className="text-xs text-[var(--vscode-descriptionForeground)]">
						When enabled, provides access to all available models without requiring individual deployments.
						<br />
						<br />
						When disabled, provides access only to deployed models in your AI Core service instance.
					</p>
				</div>
			)}

			{showModelOptions && (
				<>
					<div className="flex flex-col gap-1.5">
						{isLoadingModels ? (
							<div className="text-xs text-[var(--vscode-descriptionForeground)]">Loading models...</div>
						) : modelError ? (
							<div className="text-xs text-[var(--vscode-errorForeground)]">
								{modelError}
								<button
									onClick={fetchSapAiCoreModels}
									className="ml-2 text-[11px] px-1.5 py-0.5 bg-[var(--vscode-button-background)] text-[var(--vscode-button-foreground)] border-none rounded-sm cursor-pointer">
									Retry
								</button>
							</div>
						) : hasRequiredCredentials ? (
							<>
								{sapAiCoreDeployedDeployments.length === 0 && (
									<div className="text-xs text-[var(--vscode-errorForeground)] mb-2">
										Unable to fetch models from SAP AI Core service instance. Please check your SAP AI Core
										configuration or ensure your deployments are deployed and running in the service instance
									</div>
								)}
								<SapAiCoreModelPicker
									sapAiCoreModelDeployments={sapAiCoreDeployedDeployments}
									selectedModelId={selectedModelId || ""}
									selectedDeploymentId={
										apiConfiguration?.[
											currentMode === "plan"
												? "planModeSapAiCoreDeploymentId"
												: "actModeSapAiCoreDeploymentId"
										]
									}
									onModelChange={handleModelChange}
									placeholder="Select a model..."
									useOrchestrationMode={apiConfiguration?.sapAiCoreUseOrchestrationMode ?? true}
								/>
							</>
						) : (
							<div className="text-xs text-[var(--vscode-errorForeground)]">
								Please configure your SAP AI Core credentials to see available models.
							</div>
						)}
					</div>

					<ModelInfoView selectedModelId={selectedModelId} modelInfo={selectedModelInfo} isPopup={isPopup} />
				</>
			)}
		</div>
	)
}<|MERGE_RESOLUTION|>--- conflicted
+++ resolved
@@ -33,13 +33,9 @@
 	const { selectedModelId, selectedModelInfo } = normalizeApiConfiguration(apiConfiguration, currentMode)
 
 	// State for dynamic model fetching
-<<<<<<< HEAD
-	const [sapAiCoreDeployedDeployments, setSapAiCoreDeployedDeployments] = useState<SapAiCoreModelDeployment[]>([])
-=======
-	const [deployedModelsArray, setDeployedModelsArray] = useState<string[]>([])
+	const [sapAiCoreModelDeployments, setSapAiCoreModelDeployments] = useState<SapAiCoreModelDeployment[]>([])
 	const [orchestrationAvailable, setOrchestrationAvailable] = useState<boolean>(false)
 	const [hasCheckedOrchestration, setHasCheckedOrchestration] = useState<boolean>(false)
->>>>>>> de035fce
 	const [isLoadingModels, setIsLoadingModels] = useState(false)
 	const [modelError, setModelError] = useState<string | null>(null)
 
@@ -54,13 +50,9 @@
 	// Function to fetch SAP AI Core models
 	const fetchSapAiCoreModels = useCallback(async () => {
 		if (!hasRequiredCredentials) {
-<<<<<<< HEAD
-			setSapAiCoreDeployedDeployments([])
-=======
-			setDeployedModelsArray([])
+			setSapAiCoreModelDeployments([])
 			setOrchestrationAvailable(false)
 			setHasCheckedOrchestration(false)
->>>>>>> de035fce
 			return
 		}
 
@@ -78,32 +70,21 @@
 				}),
 			)
 
-<<<<<<< HEAD
-			if (response && response.deployments) {
-				setSapAiCoreDeployedDeployments(response.deployments)
-			} else {
-				setSapAiCoreDeployedDeployments([])
-=======
 			if (response) {
-				setDeployedModelsArray(response.modelNames || [])
+				setSapAiCoreModelDeployments(response.deployments || [])
 				setOrchestrationAvailable(response.orchestrationAvailable || false)
 				setHasCheckedOrchestration(true)
 			} else {
-				setDeployedModelsArray([])
+				setSapAiCoreModelDeployments([])
 				setOrchestrationAvailable(false)
 				setHasCheckedOrchestration(true)
->>>>>>> de035fce
 			}
 		} catch (error) {
 			console.error("Error fetching SAP AI Core models:", error)
 			setModelError("Failed to fetch models. Please check your configuration.")
-<<<<<<< HEAD
-			setSapAiCoreDeployedDeployments([])
-=======
-			setDeployedModelsArray([])
+			setSapAiCoreModelDeployments([])
 			setOrchestrationAvailable(false)
 			setHasCheckedOrchestration(true)
->>>>>>> de035fce
 		} finally {
 			setIsLoadingModels(false)
 		}
@@ -244,14 +225,14 @@
 							</div>
 						) : hasRequiredCredentials ? (
 							<>
-								{sapAiCoreDeployedDeployments.length === 0 && (
+								{sapAiCoreModelDeployments.length === 0 && (
 									<div className="text-xs text-[var(--vscode-errorForeground)] mb-2">
 										Unable to fetch models from SAP AI Core service instance. Please check your SAP AI Core
 										configuration or ensure your deployments are deployed and running in the service instance
 									</div>
 								)}
 								<SapAiCoreModelPicker
-									sapAiCoreModelDeployments={sapAiCoreDeployedDeployments}
+									sapAiCoreModelDeployments={sapAiCoreModelDeployments}
 									selectedModelId={selectedModelId || ""}
 									selectedDeploymentId={
 										apiConfiguration?.[
