<<<<<<< HEAD
=======
import { useState, useCallback, useEffect } from "react"
>>>>>>> 764547b2
import { VSCodeLink } from "@vscode/webview-ui-toolkit/react"
import { DebouncedTextField } from "../common/DebouncedTextField"
import { ModelInfoView } from "../common/ModelInfoView"
import { normalizeApiConfiguration } from "../utils/providerUtils"
import { useApiConfigurationHandlers } from "../utils/useApiConfigurationHandlers"
import { useExtensionState } from "@/context/ExtensionStateContext"
<<<<<<< HEAD
import { Mode } from "@shared/ChatSettings"
import SapAiCoreModelPicker from "../SapAiCoreModelPicker"
import { ModelsServiceClient } from "@/services/grpc-client"
import { SapAiCoreModelsRequest, SapAiCoreModelDeployment } from "@shared/proto/models"
import { useCallback, useEffect, useState } from "react"

=======
import { Mode } from "@shared/storage/types"
import { ModelsServiceClient } from "@/services/grpc-client"
import { SapAiCoreModelsRequest } from "@shared/proto/index.cline"
import SapAiCoreModelPicker from "../SapAiCoreModelPicker"
>>>>>>> 764547b2
/**
 * Props for the SapAiCoreProvider component
 */
interface SapAiCoreProviderProps {
	showModelOptions: boolean
	isPopup?: boolean
	currentMode: Mode
}

/**
 * The SAP AI Core provider configuration component
 */
export const SapAiCoreProvider = ({ showModelOptions, isPopup, currentMode }: SapAiCoreProviderProps) => {
	const { apiConfiguration } = useExtensionState()
	const { handleFieldChange, handleModeFieldChange, handleModeFieldsChange } = useApiConfigurationHandlers()

	const { selectedModelId, selectedModelInfo } = normalizeApiConfiguration(apiConfiguration, currentMode)

	// State for dynamic model fetching
<<<<<<< HEAD
	const [sapAiCoreModelDeployments, setSapAiCoreModelDeployments] = useState<SapAiCoreModelDeployment[]>([])
	const [isLoadingModels, setIsLoadingModels] = useState(false)
	const [modelError, setModelError] = useState<string | null>(null)

	// Function to fetch SAP AI Core models
	const fetchSapAiCoreModels = useCallback(async () => {
		if (
			!apiConfiguration?.sapAiCoreClientId ||
			!apiConfiguration?.sapAiCoreClientSecret ||
			!apiConfiguration?.sapAiCoreBaseUrl
		) {
			setSapAiCoreModelDeployments([])
=======
	const [deployedModelsArray, setDeployedModelsArray] = useState<string[]>([])
	const [isLoadingModels, setIsLoadingModels] = useState(false)
	const [modelError, setModelError] = useState<string | null>(null)

	// Check if all required credentials are available
	const hasRequiredCredentials =
		apiConfiguration?.sapAiCoreClientId &&
		apiConfiguration?.sapAiCoreClientSecret &&
		apiConfiguration?.sapAiCoreBaseUrl &&
		apiConfiguration?.sapAiCoreTokenUrl &&
		apiConfiguration?.sapAiResourceGroup

	// Function to fetch SAP AI Core models
	const fetchSapAiCoreModels = useCallback(async () => {
		if (!hasRequiredCredentials) {
			setDeployedModelsArray([])
>>>>>>> 764547b2
			return
		}

		setIsLoadingModels(true)
		setModelError(null)

		try {
			const response = await ModelsServiceClient.getSapAiCoreModels(
				SapAiCoreModelsRequest.create({
					clientId: apiConfiguration.sapAiCoreClientId,
					clientSecret: apiConfiguration.sapAiCoreClientSecret,
					baseUrl: apiConfiguration.sapAiCoreBaseUrl,
					tokenUrl: apiConfiguration.sapAiCoreTokenUrl,
					resourceGroup: apiConfiguration.sapAiResourceGroup,
				}),
			)

<<<<<<< HEAD
			if (response && response.deployments) {
				setSapAiCoreModelDeployments(response.deployments)
			} else {
				setSapAiCoreModelDeployments([])
=======
			if (response && response.values) {
				setDeployedModelsArray(response.values)
			} else {
				setDeployedModelsArray([])
>>>>>>> 764547b2
			}
		} catch (error) {
			console.error("Error fetching SAP AI Core models:", error)
			setModelError("Failed to fetch models. Please check your configuration.")
<<<<<<< HEAD
			setSapAiCoreModelDeployments([])
=======
			setDeployedModelsArray([])
>>>>>>> 764547b2
		} finally {
			setIsLoadingModels(false)
		}
	}, [
		apiConfiguration?.sapAiCoreClientId,
		apiConfiguration?.sapAiCoreClientSecret,
		apiConfiguration?.sapAiCoreBaseUrl,
		apiConfiguration?.sapAiCoreTokenUrl,
		apiConfiguration?.sapAiResourceGroup,
	])

	// Fetch models when configuration changes
	useEffect(() => {
<<<<<<< HEAD
		if (
			showModelOptions &&
			apiConfiguration?.sapAiCoreClientId &&
			apiConfiguration?.sapAiCoreClientSecret &&
			apiConfiguration?.sapAiCoreBaseUrl
		) {
			fetchSapAiCoreModels()
		}
	}, [showModelOptions, fetchSapAiCoreModels])

	// Handle model selection - now includes both model ID and deployment ID
	const handleModelChange = useCallback(
		(modelId: string, deploymentId: string) => {
			// Update both model ID and deployment ID atomically
			handleModeFieldsChange(
				{
					modelId: { plan: "planModeApiModelId", act: "actModeApiModelId" },
					deploymentId: { plan: "planModeSapAiCoreDeploymentId", act: "actModeSapAiCoreDeploymentId" },
				},
				{ modelId, deploymentId },
				currentMode,
			)
		},
		[handleModeFieldsChange, currentMode],
=======
		if (showModelOptions && hasRequiredCredentials) {
			fetchSapAiCoreModels()
		}
	}, [showModelOptions, hasRequiredCredentials, fetchSapAiCoreModels])

	// Handle model selection
	const handleModelChange = useCallback(
		(modelId: string) => {
			handleModeFieldChange({ plan: "planModeApiModelId", act: "actModeApiModelId" }, modelId, currentMode)
		},
		[handleModeFieldChange, currentMode],
>>>>>>> 764547b2
	)

	return (
		<div style={{ display: "flex", flexDirection: "column", gap: 5 }}>
			<DebouncedTextField
				initialValue={apiConfiguration?.sapAiCoreClientId || ""}
				onChange={(value) => handleFieldChange("sapAiCoreClientId", value)}
				style={{ width: "100%" }}
				type="password"
				placeholder="Enter AI Core Client Id...">
				<span style={{ fontWeight: 500 }}>AI Core Client Id</span>
			</DebouncedTextField>
			{apiConfiguration?.sapAiCoreClientId && (
				<p style={{ fontSize: "12px", color: "var(--vscode-descriptionForeground)" }}>
					Client Id is set. To change it, please re-enter the value.
				</p>
			)}

			<DebouncedTextField
				initialValue={apiConfiguration?.sapAiCoreClientSecret || ""}
				onChange={(value) => handleFieldChange("sapAiCoreClientSecret", value)}
				style={{ width: "100%" }}
				type="password"
				placeholder="Enter AI Core Client Secret...">
				<span style={{ fontWeight: 500 }}>AI Core Client Secret</span>
			</DebouncedTextField>
			{apiConfiguration?.sapAiCoreClientSecret && (
				<p style={{ fontSize: "12px", color: "var(--vscode-descriptionForeground)" }}>
					Client Secret is set. To change it, please re-enter the value.
				</p>
			)}

			<DebouncedTextField
				initialValue={apiConfiguration?.sapAiCoreBaseUrl || ""}
				onChange={(value) => handleFieldChange("sapAiCoreBaseUrl", value)}
				style={{ width: "100%" }}
				placeholder="Enter AI Core Base URL...">
				<span style={{ fontWeight: 500 }}>AI Core Base URL</span>
			</DebouncedTextField>

			<DebouncedTextField
				initialValue={apiConfiguration?.sapAiCoreTokenUrl || ""}
				onChange={(value) => handleFieldChange("sapAiCoreTokenUrl", value)}
				style={{ width: "100%" }}
				placeholder="Enter AI Core Auth URL...">
				<span style={{ fontWeight: 500 }}>AI Core Auth URL</span>
			</DebouncedTextField>

			<DebouncedTextField
				initialValue={apiConfiguration?.sapAiResourceGroup || ""}
				onChange={(value) => handleFieldChange("sapAiResourceGroup", value)}
				style={{ width: "100%" }}
				placeholder="Enter AI Core Resource Group...">
				<span style={{ fontWeight: 500 }}>AI Core Resource Group</span>
			</DebouncedTextField>

			<p
				style={{
					fontSize: "12px",
					marginTop: "5px",
					color: "var(--vscode-descriptionForeground)",
				}}>
				These credentials are stored locally and only used to make API requests from this extension.
				<VSCodeLink
					href="https://help.sap.com/docs/sap-ai-core/sap-ai-core-service-guide/access-sap-ai-core-via-api"
					style={{ display: "inline" }}>
					You can find more information about SAP AI Core API access here.
				</VSCodeLink>
			</p>

			{showModelOptions && (
				<>
					<div style={{ display: "flex", flexDirection: "column", gap: 5 }}>
<<<<<<< HEAD
						<span style={{ fontWeight: 500 }}>Model</span>
=======
>>>>>>> 764547b2
						{isLoadingModels ? (
							<div style={{ fontSize: "12px", color: "var(--vscode-descriptionForeground)" }}>
								Loading models...
							</div>
						) : modelError ? (
							<div style={{ fontSize: "12px", color: "var(--vscode-errorForeground)" }}>
								{modelError}
								<button
									onClick={fetchSapAiCoreModels}
									style={{
										marginLeft: "8px",
										fontSize: "11px",
										padding: "2px 6px",
										background: "var(--vscode-button-background)",
										color: "var(--vscode-button-foreground)",
										border: "none",
										borderRadius: "2px",
										cursor: "pointer",
									}}>
									Retry
								</button>
							</div>
<<<<<<< HEAD
						) : sapAiCoreModelDeployments.length > 0 ? (
							<SapAiCoreModelPicker
								sapAiCoreModelDeployments={sapAiCoreModelDeployments}
								selectedModelId={selectedModelId || ""}
								onModelChange={handleModelChange}
								placeholder="Search and select a deployment..."
							/>
						) : (
							<div style={{ fontSize: "12px", color: "var(--vscode-descriptionForeground)" }}>
								{apiConfiguration?.sapAiCoreClientId &&
								apiConfiguration?.sapAiCoreClientSecret &&
								apiConfiguration?.sapAiCoreBaseUrl
									? "No running deployments found. Please check your SAP AI Core configuration."
									: "Please configure your SAP AI Core credentials to see available models."}
=======
						) : hasRequiredCredentials ? (
							<>
								{deployedModelsArray.length === 0 && (
									<div
										style={{ fontSize: "12px", color: "var(--vscode-errorForeground)", marginBottom: "8px" }}>
										Unable to fetch models from SAP AI Core service instance. Please check your SAP AI Core
										configuration or ensure your deployments are deployed and running in the service instance
									</div>
								)}
								<SapAiCoreModelPicker
									sapAiCoreDeployedModels={deployedModelsArray}
									selectedModelId={selectedModelId || ""}
									onModelChange={handleModelChange}
									placeholder="Select a model..."
								/>
							</>
						) : (
							<div style={{ fontSize: "12px", color: "var(--vscode-errorForeground)" }}>
								Please configure your SAP AI Core credentials to see available models.
>>>>>>> 764547b2
							</div>
						)}
					</div>

					<ModelInfoView selectedModelId={selectedModelId} modelInfo={selectedModelInfo} isPopup={isPopup} />
				</>
			)}
		</div>
	)
}<|MERGE_RESOLUTION|>--- conflicted
+++ resolved
@@ -1,26 +1,14 @@
-<<<<<<< HEAD
-=======
 import { useState, useCallback, useEffect } from "react"
->>>>>>> 764547b2
 import { VSCodeLink } from "@vscode/webview-ui-toolkit/react"
 import { DebouncedTextField } from "../common/DebouncedTextField"
 import { ModelInfoView } from "../common/ModelInfoView"
 import { normalizeApiConfiguration } from "../utils/providerUtils"
 import { useApiConfigurationHandlers } from "../utils/useApiConfigurationHandlers"
 import { useExtensionState } from "@/context/ExtensionStateContext"
-<<<<<<< HEAD
-import { Mode } from "@shared/ChatSettings"
-import SapAiCoreModelPicker from "../SapAiCoreModelPicker"
-import { ModelsServiceClient } from "@/services/grpc-client"
-import { SapAiCoreModelsRequest, SapAiCoreModelDeployment } from "@shared/proto/models"
-import { useCallback, useEffect, useState } from "react"
-
-=======
 import { Mode } from "@shared/storage/types"
 import { ModelsServiceClient } from "@/services/grpc-client"
-import { SapAiCoreModelsRequest } from "@shared/proto/index.cline"
+import { SapAiCoreModelsRequest, SapAiCoreModelDeployment } from "@shared/proto/index.cline"
 import SapAiCoreModelPicker from "../SapAiCoreModelPicker"
->>>>>>> 764547b2
 /**
  * Props for the SapAiCoreProvider component
  */
@@ -40,21 +28,7 @@
 	const { selectedModelId, selectedModelInfo } = normalizeApiConfiguration(apiConfiguration, currentMode)
 
 	// State for dynamic model fetching
-<<<<<<< HEAD
-	const [sapAiCoreModelDeployments, setSapAiCoreModelDeployments] = useState<SapAiCoreModelDeployment[]>([])
-	const [isLoadingModels, setIsLoadingModels] = useState(false)
-	const [modelError, setModelError] = useState<string | null>(null)
-
-	// Function to fetch SAP AI Core models
-	const fetchSapAiCoreModels = useCallback(async () => {
-		if (
-			!apiConfiguration?.sapAiCoreClientId ||
-			!apiConfiguration?.sapAiCoreClientSecret ||
-			!apiConfiguration?.sapAiCoreBaseUrl
-		) {
-			setSapAiCoreModelDeployments([])
-=======
-	const [deployedModelsArray, setDeployedModelsArray] = useState<string[]>([])
+	const [sapAiCoreDeployedDeployments, setSapAiCoreDeployedDeployments] = useState<SapAiCoreModelDeployment[]>([])
 	const [isLoadingModels, setIsLoadingModels] = useState(false)
 	const [modelError, setModelError] = useState<string | null>(null)
 
@@ -69,8 +43,7 @@
 	// Function to fetch SAP AI Core models
 	const fetchSapAiCoreModels = useCallback(async () => {
 		if (!hasRequiredCredentials) {
-			setDeployedModelsArray([])
->>>>>>> 764547b2
+			setSapAiCoreDeployedDeployments([])
 			return
 		}
 
@@ -88,26 +61,15 @@
 				}),
 			)
 
-<<<<<<< HEAD
 			if (response && response.deployments) {
-				setSapAiCoreModelDeployments(response.deployments)
+				setSapAiCoreDeployedDeployments(response.deployments)
 			} else {
-				setSapAiCoreModelDeployments([])
-=======
-			if (response && response.values) {
-				setDeployedModelsArray(response.values)
-			} else {
-				setDeployedModelsArray([])
->>>>>>> 764547b2
+				setSapAiCoreDeployedDeployments([])
 			}
 		} catch (error) {
 			console.error("Error fetching SAP AI Core models:", error)
 			setModelError("Failed to fetch models. Please check your configuration.")
-<<<<<<< HEAD
-			setSapAiCoreModelDeployments([])
-=======
-			setDeployedModelsArray([])
->>>>>>> 764547b2
+			setSapAiCoreDeployedDeployments([])
 		} finally {
 			setIsLoadingModels(false)
 		}
@@ -121,18 +83,12 @@
 
 	// Fetch models when configuration changes
 	useEffect(() => {
-<<<<<<< HEAD
-		if (
-			showModelOptions &&
-			apiConfiguration?.sapAiCoreClientId &&
-			apiConfiguration?.sapAiCoreClientSecret &&
-			apiConfiguration?.sapAiCoreBaseUrl
-		) {
+		if (showModelOptions && hasRequiredCredentials) {
 			fetchSapAiCoreModels()
 		}
-	}, [showModelOptions, fetchSapAiCoreModels])
-
-	// Handle model selection - now includes both model ID and deployment ID
+	}, [showModelOptions, hasRequiredCredentials, fetchSapAiCoreModels])
+
+	// Handle model selection
 	const handleModelChange = useCallback(
 		(modelId: string, deploymentId: string) => {
 			// Update both model ID and deployment ID atomically
@@ -145,20 +101,7 @@
 				currentMode,
 			)
 		},
-		[handleModeFieldsChange, currentMode],
-=======
-		if (showModelOptions && hasRequiredCredentials) {
-			fetchSapAiCoreModels()
-		}
-	}, [showModelOptions, hasRequiredCredentials, fetchSapAiCoreModels])
-
-	// Handle model selection
-	const handleModelChange = useCallback(
-		(modelId: string) => {
-			handleModeFieldChange({ plan: "planModeApiModelId", act: "actModeApiModelId" }, modelId, currentMode)
-		},
 		[handleModeFieldChange, currentMode],
->>>>>>> 764547b2
 	)
 
 	return (
@@ -232,10 +175,6 @@
 			{showModelOptions && (
 				<>
 					<div style={{ display: "flex", flexDirection: "column", gap: 5 }}>
-<<<<<<< HEAD
-						<span style={{ fontWeight: 500 }}>Model</span>
-=======
->>>>>>> 764547b2
 						{isLoadingModels ? (
 							<div style={{ fontSize: "12px", color: "var(--vscode-descriptionForeground)" }}>
 								Loading models...
@@ -258,25 +197,9 @@
 									Retry
 								</button>
 							</div>
-<<<<<<< HEAD
-						) : sapAiCoreModelDeployments.length > 0 ? (
-							<SapAiCoreModelPicker
-								sapAiCoreModelDeployments={sapAiCoreModelDeployments}
-								selectedModelId={selectedModelId || ""}
-								onModelChange={handleModelChange}
-								placeholder="Search and select a deployment..."
-							/>
-						) : (
-							<div style={{ fontSize: "12px", color: "var(--vscode-descriptionForeground)" }}>
-								{apiConfiguration?.sapAiCoreClientId &&
-								apiConfiguration?.sapAiCoreClientSecret &&
-								apiConfiguration?.sapAiCoreBaseUrl
-									? "No running deployments found. Please check your SAP AI Core configuration."
-									: "Please configure your SAP AI Core credentials to see available models."}
-=======
 						) : hasRequiredCredentials ? (
 							<>
-								{deployedModelsArray.length === 0 && (
+								{sapAiCoreDeployedDeployments.length === 0 && (
 									<div
 										style={{ fontSize: "12px", color: "var(--vscode-errorForeground)", marginBottom: "8px" }}>
 										Unable to fetch models from SAP AI Core service instance. Please check your SAP AI Core
@@ -284,7 +207,7 @@
 									</div>
 								)}
 								<SapAiCoreModelPicker
-									sapAiCoreDeployedModels={deployedModelsArray}
+									sapAiCoreModelDeployments={sapAiCoreDeployedDeployments}
 									selectedModelId={selectedModelId || ""}
 									onModelChange={handleModelChange}
 									placeholder="Select a model..."
@@ -293,7 +216,6 @@
 						) : (
 							<div style={{ fontSize: "12px", color: "var(--vscode-errorForeground)" }}>
 								Please configure your SAP AI Core credentials to see available models.
->>>>>>> 764547b2
 							</div>
 						)}
 					</div>
