import { useState, useCallback, useEffect } from "react"
import { VSCodeLink } from "@vscode/webview-ui-toolkit/react"
import { DebouncedTextField } from "../common/DebouncedTextField"
import { ModelInfoView } from "../common/ModelInfoView"
import { normalizeApiConfiguration } from "../utils/providerUtils"
import { useApiConfigurationHandlers } from "../utils/useApiConfigurationHandlers"
import { useExtensionState } from "@/context/ExtensionStateContext"
import { Mode } from "@shared/storage/types"
import { ModelsServiceClient } from "@/services/grpc-client"
import { SapAiCoreModelsRequest, SapAiCoreModelDeployment } from "@shared/proto/index.cline"
import SapAiCoreModelPicker from "../SapAiCoreModelPicker"
/**
 * Props for the SapAiCoreProvider component
 */
interface SapAiCoreProviderProps {
	showModelOptions: boolean
	isPopup?: boolean
	currentMode: Mode
}

/**
 * The SAP AI Core provider configuration component
 */
export const SapAiCoreProvider = ({ showModelOptions, isPopup, currentMode }: SapAiCoreProviderProps) => {
	const { apiConfiguration } = useExtensionState()
	const { handleFieldChange, handleModeFieldChange, handleModeFieldsChange } = useApiConfigurationHandlers()

	const { selectedModelId, selectedModelInfo } = normalizeApiConfiguration(apiConfiguration, currentMode)

	// State for dynamic model fetching
	const [sapAiCoreDeployedDeployments, setSapAiCoreDeployedDeployments] = useState<SapAiCoreModelDeployment[]>([])
	const [isLoadingModels, setIsLoadingModels] = useState(false)
	const [modelError, setModelError] = useState<string | null>(null)

	// Check if all required credentials are available
	const hasRequiredCredentials =
		apiConfiguration?.sapAiCoreClientId &&
		apiConfiguration?.sapAiCoreClientSecret &&
		apiConfiguration?.sapAiCoreBaseUrl &&
		apiConfiguration?.sapAiCoreTokenUrl &&
		apiConfiguration?.sapAiResourceGroup

	// Function to fetch SAP AI Core models
	const fetchSapAiCoreModels = useCallback(async () => {
		if (!hasRequiredCredentials) {
			setSapAiCoreDeployedDeployments([])
			return
		}

		setIsLoadingModels(true)
		setModelError(null)

		try {
			const response = await ModelsServiceClient.getSapAiCoreModels(
				SapAiCoreModelsRequest.create({
					clientId: apiConfiguration.sapAiCoreClientId,
					clientSecret: apiConfiguration.sapAiCoreClientSecret,
					baseUrl: apiConfiguration.sapAiCoreBaseUrl,
					tokenUrl: apiConfiguration.sapAiCoreTokenUrl,
					resourceGroup: apiConfiguration.sapAiResourceGroup,
				}),
			)

			if (response && response.deployments) {
				setSapAiCoreDeployedDeployments(response.deployments)
			} else {
				setSapAiCoreDeployedDeployments([])
			}
		} catch (error) {
			console.error("Error fetching SAP AI Core models:", error)
			setModelError("Failed to fetch models. Please check your configuration.")
			setSapAiCoreDeployedDeployments([])
		} finally {
			setIsLoadingModels(false)
		}
	}, [
		apiConfiguration?.sapAiCoreClientId,
		apiConfiguration?.sapAiCoreClientSecret,
		apiConfiguration?.sapAiCoreBaseUrl,
		apiConfiguration?.sapAiCoreTokenUrl,
		apiConfiguration?.sapAiResourceGroup,
	])

	// Fetch models when configuration changes
	useEffect(() => {
		if (showModelOptions && hasRequiredCredentials) {
			fetchSapAiCoreModels()
		}
	}, [showModelOptions, hasRequiredCredentials, fetchSapAiCoreModels])

	// Handle model selection
	const handleModelChange = useCallback(
		(modelId: string, deploymentId: string) => {
			// Update both model ID and deployment ID atomically
			handleModeFieldsChange(
				{
					modelId: { plan: "planModeApiModelId", act: "actModeApiModelId" },
					deploymentId: { plan: "planModeSapAiCoreDeploymentId", act: "actModeSapAiCoreDeploymentId" },
				},
				{ modelId, deploymentId },
				currentMode,
			)
		},
		[handleModeFieldChange, currentMode],
	)

	return (
		<div className="flex flex-col gap-1.5">
			<DebouncedTextField
				initialValue={apiConfiguration?.sapAiCoreClientId || ""}
				onChange={(value) => handleFieldChange("sapAiCoreClientId", value)}
				style={{ width: "100%" }}
				type="password"
				placeholder="Enter AI Core Client Id...">
				<span className="font-medium">AI Core Client Id</span>
			</DebouncedTextField>
			{apiConfiguration?.sapAiCoreClientId && (
				<p className="text-xs text-[var(--vscode-descriptionForeground)]">
					Client Id is set. To change it, please re-enter the value.
				</p>
			)}

			<DebouncedTextField
				initialValue={apiConfiguration?.sapAiCoreClientSecret || ""}
				onChange={(value) => handleFieldChange("sapAiCoreClientSecret", value)}
				style={{ width: "100%" }}
				type="password"
				placeholder="Enter AI Core Client Secret...">
				<span className="font-medium">AI Core Client Secret</span>
			</DebouncedTextField>
			{apiConfiguration?.sapAiCoreClientSecret && (
				<p className="text-xs text-[var(--vscode-descriptionForeground)]">
					Client Secret is set. To change it, please re-enter the value.
				</p>
			)}

			<DebouncedTextField
				initialValue={apiConfiguration?.sapAiCoreBaseUrl || ""}
				onChange={(value) => handleFieldChange("sapAiCoreBaseUrl", value)}
				style={{ width: "100%" }}
				placeholder="Enter AI Core Base URL...">
				<span className="font-medium">AI Core Base URL</span>
			</DebouncedTextField>

			<DebouncedTextField
				initialValue={apiConfiguration?.sapAiCoreTokenUrl || ""}
				onChange={(value) => handleFieldChange("sapAiCoreTokenUrl", value)}
				style={{ width: "100%" }}
				placeholder="Enter AI Core Auth URL...">
				<span className="font-medium">AI Core Auth URL</span>
			</DebouncedTextField>

			<DebouncedTextField
				initialValue={apiConfiguration?.sapAiResourceGroup || ""}
				onChange={(value) => handleFieldChange("sapAiResourceGroup", value)}
				style={{ width: "100%" }}
				placeholder="Enter AI Core Resource Group...">
				<span className="font-medium">AI Core Resource Group</span>
			</DebouncedTextField>

			<p className="text-xs mt-1.5 text-[var(--vscode-descriptionForeground)]">
				These credentials are stored locally and only used to make API requests from this extension.
				<VSCodeLink
					href="https://help.sap.com/docs/sap-ai-core/sap-ai-core-service-guide/access-sap-ai-core-via-api"
					className="inline">
					You can find more information about SAP AI Core API access here.
				</VSCodeLink>
			</p>

			{showModelOptions && (
				<>
					<div className="flex flex-col gap-1.5">
						{isLoadingModels ? (
							<div className="text-xs text-[var(--vscode-descriptionForeground)]">Loading models...</div>
						) : modelError ? (
							<div className="text-xs text-[var(--vscode-errorForeground)]">
								{modelError}
								<button
									onClick={fetchSapAiCoreModels}
									className="ml-2 text-[11px] px-1.5 py-0.5 bg-[var(--vscode-button-background)] text-[var(--vscode-button-foreground)] border-none rounded-sm cursor-pointer">
									Retry
								</button>
							</div>
						) : hasRequiredCredentials ? (
							<>
<<<<<<< HEAD
								{sapAiCoreDeployedDeployments.length === 0 && (
									<div
										style={{ fontSize: "12px", color: "var(--vscode-errorForeground)", marginBottom: "8px" }}>
=======
								{deployedModelsArray.length === 0 && (
									<div className="text-xs text-[var(--vscode-errorForeground)] mb-2">
>>>>>>> 984d5e7e
										Unable to fetch models from SAP AI Core service instance. Please check your SAP AI Core
										configuration or ensure your deployments are deployed and running in the service instance
									</div>
								)}
								<SapAiCoreModelPicker
									sapAiCoreModelDeployments={sapAiCoreDeployedDeployments}
									selectedModelId={selectedModelId || ""}
									onModelChange={handleModelChange}
									placeholder="Select a model..."
								/>
							</>
						) : (
							<div className="text-xs text-[var(--vscode-errorForeground)]">
								Please configure your SAP AI Core credentials to see available models.
							</div>
						)}
					</div>

					<ModelInfoView selectedModelId={selectedModelId} modelInfo={selectedModelInfo} isPopup={isPopup} />
				</>
			)}
		</div>
	)
}<|MERGE_RESOLUTION|>--- conflicted
+++ resolved
@@ -183,14 +183,8 @@
 							</div>
 						) : hasRequiredCredentials ? (
 							<>
-<<<<<<< HEAD
 								{sapAiCoreDeployedDeployments.length === 0 && (
-									<div
-										style={{ fontSize: "12px", color: "var(--vscode-errorForeground)", marginBottom: "8px" }}>
-=======
-								{deployedModelsArray.length === 0 && (
 									<div className="text-xs text-[var(--vscode-errorForeground)] mb-2">
->>>>>>> 984d5e7e
 										Unable to fetch models from SAP AI Core service instance. Please check your SAP AI Core
 										configuration or ensure your deployments are deployed and running in the service instance
 									</div>
