--- conflicted
+++ resolved
@@ -1,28 +1,15 @@
-<<<<<<< HEAD
-import { useState, useCallback, useEffect } from "react"
-import { VSCodeLink, VSCodeCheckbox } from "@vscode/webview-ui-toolkit/react"
-=======
 import { SapAiCoreModelsRequest } from "@shared/proto/index.cline"
 import { Mode } from "@shared/storage/types"
-import { VSCodeLink } from "@vscode/webview-ui-toolkit/react"
+import { VSCodeCheckbox, VSCodeLink } from "@vscode/webview-ui-toolkit/react"
 import { useCallback, useEffect, useState } from "react"
 import { useExtensionState } from "@/context/ExtensionStateContext"
 import { ModelsServiceClient } from "@/services/grpc-client"
->>>>>>> 6cca9883
 import { DebouncedTextField } from "../common/DebouncedTextField"
 import { ModelInfoView } from "../common/ModelInfoView"
 import SapAiCoreModelPicker from "../SapAiCoreModelPicker"
 import { normalizeApiConfiguration } from "../utils/providerUtils"
 import { useApiConfigurationHandlers } from "../utils/useApiConfigurationHandlers"
-<<<<<<< HEAD
-import { useExtensionState } from "@/context/ExtensionStateContext"
-import { Mode } from "@shared/storage/types"
-import { ModelsServiceClient } from "@/services/grpc-client"
-import { SapAiCoreModelsRequest } from "@shared/proto/index.cline"
-import SapAiCoreModelPicker from "../SapAiCoreModelPicker"
-=======
-
->>>>>>> 6cca9883
+
 /**
  * Props for the SapAiCoreProvider component
  */
@@ -48,11 +35,8 @@
 
 	// State for dynamic model fetching
 	const [deployedModelsArray, setDeployedModelsArray] = useState<string[]>([])
-<<<<<<< HEAD
 	const [orchestrationAvailable, setOrchestrationAvailable] = useState<boolean>(false)
 	const [hasCheckedOrchestration, setHasCheckedOrchestration] = useState<boolean>(false)
-=======
->>>>>>> 6cca9883
 	const [isLoadingModels, setIsLoadingModels] = useState(false)
 	const [modelError, setModelError] = useState<string | null>(null)
 
@@ -68,11 +52,8 @@
 	const fetchSapAiCoreModels = useCallback(async () => {
 		if (!hasRequiredCredentials) {
 			setDeployedModelsArray([])
-<<<<<<< HEAD
 			setOrchestrationAvailable(false)
 			setHasCheckedOrchestration(false)
-=======
->>>>>>> 6cca9883
 			return
 		}
 
@@ -90,7 +71,6 @@
 				}),
 			)
 
-<<<<<<< HEAD
 			if (response) {
 				setDeployedModelsArray(response.modelNames || [])
 				setOrchestrationAvailable(response.orchestrationAvailable || false)
@@ -99,22 +79,13 @@
 				setDeployedModelsArray([])
 				setOrchestrationAvailable(false)
 				setHasCheckedOrchestration(true)
-=======
-			if (response && response.values) {
-				setDeployedModelsArray(response.values)
-			} else {
-				setDeployedModelsArray([])
->>>>>>> 6cca9883
 			}
 		} catch (error) {
 			console.error("Error fetching SAP AI Core models:", error)
 			setModelError("Failed to fetch models. Please check your configuration.")
 			setDeployedModelsArray([])
-<<<<<<< HEAD
 			setOrchestrationAvailable(false)
 			setHasCheckedOrchestration(true)
-=======
->>>>>>> 6cca9883
 		} finally {
 			setIsLoadingModels(false)
 		}
@@ -133,7 +104,6 @@
 		}
 	}, [showModelOptions, hasRequiredCredentials, fetchSapAiCoreModels])
 
-<<<<<<< HEAD
 	// Handle automatic disabling of orchestration mode when not available
 	useEffect(() => {
 		if (hasCheckedOrchestration && !orchestrationAvailable && apiConfiguration?.sapAiCoreUseOrchestrationMode) {
@@ -141,8 +111,6 @@
 		}
 	}, [hasCheckedOrchestration, orchestrationAvailable, apiConfiguration?.sapAiCoreUseOrchestrationMode, handleFieldChange])
 
-=======
->>>>>>> 6cca9883
 	// Handle model selection
 	const handleModelChange = useCallback(
 		(modelId: string) => {
@@ -158,12 +126,7 @@
 				onChange={(value) => handleFieldChange("sapAiCoreClientId", value)}
 				placeholder="Enter AI Core Client Id..."
 				style={{ width: "100%" }}
-<<<<<<< HEAD
-				type="password"
-				placeholder="Enter AI Core Client Id...">
-=======
 				type="password">
->>>>>>> 6cca9883
 				<span className="font-medium">AI Core Client Id</span>
 			</DebouncedTextField>
 			{apiConfiguration?.sapAiCoreClientId && (
@@ -177,12 +140,7 @@
 				onChange={(value) => handleFieldChange("sapAiCoreClientSecret", value)}
 				placeholder="Enter AI Core Client Secret..."
 				style={{ width: "100%" }}
-<<<<<<< HEAD
-				type="password"
-				placeholder="Enter AI Core Client Secret...">
-=======
 				type="password">
->>>>>>> 6cca9883
 				<span className="font-medium">AI Core Client Secret</span>
 			</DebouncedTextField>
 			{apiConfiguration?.sapAiCoreClientSecret && (
@@ -194,44 +152,22 @@
 			<DebouncedTextField
 				initialValue={apiConfiguration?.sapAiCoreBaseUrl || ""}
 				onChange={(value) => handleFieldChange("sapAiCoreBaseUrl", value)}
-<<<<<<< HEAD
-				style={{ width: "100%" }}
-				placeholder="Enter AI Core Base URL...">
-=======
 				placeholder="Enter AI Core Base URL..."
 				style={{ width: "100%" }}>
->>>>>>> 6cca9883
 				<span className="font-medium">AI Core Base URL</span>
 			</DebouncedTextField>
 
 			<DebouncedTextField
 				initialValue={apiConfiguration?.sapAiCoreTokenUrl || ""}
 				onChange={(value) => handleFieldChange("sapAiCoreTokenUrl", value)}
-<<<<<<< HEAD
-				style={{ width: "100%" }}
-				placeholder="Enter AI Core Auth URL...">
-=======
 				placeholder="Enter AI Core Auth URL..."
 				style={{ width: "100%" }}>
->>>>>>> 6cca9883
 				<span className="font-medium">AI Core Auth URL</span>
 			</DebouncedTextField>
 
 			<DebouncedTextField
 				initialValue={apiConfiguration?.sapAiResourceGroup || ""}
 				onChange={(value) => handleFieldChange("sapAiResourceGroup", value)}
-<<<<<<< HEAD
-				style={{ width: "100%" }}
-				placeholder="Enter AI Core Resource Group...">
-				<span className="font-medium">AI Core Resource Group</span>
-			</DebouncedTextField>
-
-			<p className="text-xs mt-[5px] text-[var(--vscode-descriptionForeground)]">
-				These credentials are stored locally and only used to make API requests from this extension.
-				<VSCodeLink
-					href="https://help.sap.com/docs/sap-ai-core/sap-ai-core-service-guide/access-sap-ai-core-via-api"
-					className="inline">
-=======
 				placeholder="Enter AI Core Resource Group..."
 				style={{ width: "100%" }}>
 				<span className="font-medium">AI Core Resource Group</span>
@@ -242,7 +178,6 @@
 				<VSCodeLink
 					className="inline"
 					href="https://help.sap.com/docs/sap-ai-core/sap-ai-core-service-guide/access-sap-ai-core-via-api">
->>>>>>> 6cca9883
 					You can find more information about SAP AI Core API access here.
 				</VSCodeLink>
 			</p>
@@ -251,9 +186,9 @@
 				<div className="flex flex-col gap-2.5 mt-[15px]">
 					<div className="flex items-center gap-2">
 						<VSCodeCheckbox
+							aria-label="Orchestration Mode"
 							checked={apiConfiguration?.sapAiCoreUseOrchestrationMode ?? true}
 							onChange={(e) => handleOrchestrationChange((e.target as HTMLInputElement).checked)}
-							aria-label="Orchestration Mode"
 						/>
 						<span className="font-medium">Orchestration Mode</span>
 					</div>
@@ -276,13 +211,8 @@
 							<div className="text-xs text-[var(--vscode-errorForeground)]">
 								{modelError}
 								<button
-<<<<<<< HEAD
-									onClick={fetchSapAiCoreModels}
-									className="ml-2 text-[11px] px-1.5 py-0.5 bg-[var(--vscode-button-background)] text-[var(--vscode-button-foreground)] border-none rounded-sm cursor-pointer">
-=======
 									className="ml-2 text-[11px] px-1.5 py-0.5 bg-[var(--vscode-button-background)] text-[var(--vscode-button-foreground)] border-none rounded-sm cursor-pointer"
 									onClick={fetchSapAiCoreModels}>
->>>>>>> 6cca9883
 									Retry
 								</button>
 							</div>
@@ -295,18 +225,11 @@
 									</div>
 								)}
 								<SapAiCoreModelPicker
-<<<<<<< HEAD
-									sapAiCoreDeployedModels={deployedModelsArray}
-									selectedModelId={selectedModelId || ""}
-									onModelChange={handleModelChange}
-									placeholder="Select a model..."
-									useOrchestrationMode={apiConfiguration?.sapAiCoreUseOrchestrationMode ?? true}
-=======
 									onModelChange={handleModelChange}
 									placeholder="Select a model..."
 									sapAiCoreDeployedModels={deployedModelsArray}
 									selectedModelId={selectedModelId || ""}
->>>>>>> 6cca9883
+									useOrchestrationMode={apiConfiguration?.sapAiCoreUseOrchestrationMode ?? true}
 								/>
 							</>
 						) : (
@@ -316,11 +239,7 @@
 						)}
 					</div>
 
-<<<<<<< HEAD
-					<ModelInfoView selectedModelId={selectedModelId} modelInfo={selectedModelInfo} isPopup={isPopup} />
-=======
 					<ModelInfoView isPopup={isPopup} modelInfo={selectedModelInfo} selectedModelId={selectedModelId} />
->>>>>>> 6cca9883
 				</>
 			)}
 		</div>
